use sqlite3_parser::ast::{self, UnaryOperator};

#[cfg(feature = "uuid")]
use crate::ext::{ExtFunc, UuidFunc};
#[cfg(feature = "json")]
use crate::function::JsonFunc;
use crate::function::{Func, FuncCtx, MathFuncArity, ScalarFunc};
use crate::schema::Type;
use crate::util::normalize_ident;
use crate::vdbe::{builder::ProgramBuilder, insn::Insn, BranchOffset};
use crate::Result;

use super::emitter::Resolver;
use super::plan::{TableReference, TableReferenceType};

#[derive(Debug, Clone, Copy)]
pub struct ConditionMetadata {
    pub jump_if_condition_is_true: bool,
    pub jump_target_when_true: BranchOffset,
    pub jump_target_when_false: BranchOffset,
    pub parent_op: Option<ast::Operator>,
}

fn emit_cond_jump(program: &mut ProgramBuilder, cond_meta: ConditionMetadata, reg: usize) {
    if cond_meta.jump_if_condition_is_true {
        program.emit_insn(Insn::If {
            reg,
            target_pc: cond_meta.jump_target_when_true,
            null_reg: reg,
        });
    } else {
        program.emit_insn(Insn::IfNot {
            reg,
            target_pc: cond_meta.jump_target_when_false,
            null_reg: reg,
        });
    }
}
macro_rules! emit_cmp_insn {
    (
        $program:expr,
        $cond:expr,
        $op_true:ident,
        $op_false:ident,
        $lhs:expr,
        $rhs:expr
    ) => {{
        if $cond.jump_if_condition_is_true {
            $program.emit_insn(Insn::$op_true {
                lhs: $lhs,
                rhs: $rhs,
                target_pc: $cond.jump_target_when_true,
            });
        } else {
            $program.emit_insn(Insn::$op_false {
                lhs: $lhs,
                rhs: $rhs,
                target_pc: $cond.jump_target_when_false,
            });
        }
    }};
}

macro_rules! expect_arguments_exact {
    (
        $args:expr,
        $expected_arguments:expr,
        $func:ident
    ) => {{
        let args = if let Some(args) = $args {
            if args.len() != $expected_arguments {
                crate::bail_parse_error!(
                    "{} function called with not exactly {} arguments",
                    $func.to_string(),
                    $expected_arguments,
                );
            }
            args
        } else {
            crate::bail_parse_error!("{} function with no arguments", $func.to_string());
        };

        args
    }};
}

macro_rules! expect_arguments_max {
    (
        $args:expr,
        $expected_arguments:expr,
        $func:ident
    ) => {{
        let args = if let Some(args) = $args {
            if args.len() > $expected_arguments {
                crate::bail_parse_error!(
                    "{} function called with more than {} arguments",
                    $func.to_string(),
                    $expected_arguments,
                );
            }
            args
        } else {
            crate::bail_parse_error!("{} function with no arguments", $func.to_string());
        };

        args
    }};
}

macro_rules! expect_arguments_min {
    (
        $args:expr,
        $expected_arguments:expr,
        $func:ident
    ) => {{
        let args = if let Some(args) = $args {
            if args.len() < $expected_arguments {
                crate::bail_parse_error!(
                    "{} function with less than {} arguments",
                    $func.to_string(),
                    $expected_arguments
                );
            }
            args
        } else {
            crate::bail_parse_error!("{} function with no arguments", $func.to_string());
        };
        args
    }};
}

macro_rules! expect_arguments_even {
    (
        $args:expr,
        $func:ident
    ) => {{
        let args = $args.as_deref().unwrap_or_default();
        if args.len() % 2 != 0 {
            crate::bail_parse_error!(
                "{} function requires an even number of arguments",
                $func.to_string()
            );
        };
        // The only function right now that requires an even number is `json_object` and it allows
        // to have no arguments, so thats why in this macro we do not bail with teh `function with no arguments` error
        args
    }};
}

pub fn translate_condition_expr(
    program: &mut ProgramBuilder,
    referenced_tables: &[TableReference],
    expr: &ast::Expr,
    condition_metadata: ConditionMetadata,
    resolver: &Resolver,
) -> Result<()> {
    match expr {
        ast::Expr::Between { .. } => todo!(),
        ast::Expr::Binary(lhs, ast::Operator::And, rhs) => {
            // In a binary AND, never jump to the 'jump_target_when_true' label on the first condition, because
            // the second condition must also be true.
            let _ = translate_condition_expr(
                program,
                referenced_tables,
                lhs,
                ConditionMetadata {
                    jump_if_condition_is_true: false,
                    // Mark that the parent op for sub-expressions is AND
                    parent_op: Some(ast::Operator::And),
                    ..condition_metadata
                },
                resolver,
            );
            let _ = translate_condition_expr(
                program,
                referenced_tables,
                rhs,
                ConditionMetadata {
                    parent_op: Some(ast::Operator::And),
                    ..condition_metadata
                },
                resolver,
            );
        }
        ast::Expr::Binary(lhs, ast::Operator::Or, rhs) => {
            if matches!(condition_metadata.parent_op, Some(ast::Operator::And)) {
                // we are inside a bigger AND expression, so we do NOT jump to parent's 'true' if LHS or RHS is true.
                // we only short-circuit the parent's false label if LHS and RHS are both false.
                let local_true_label = program.allocate_label();
                let local_false_label = program.allocate_label();

                // evaluate LHS in normal OR fashion, short-circuit local if true
                let lhs_metadata = ConditionMetadata {
                    jump_if_condition_is_true: true,
                    jump_target_when_true: local_true_label,
                    jump_target_when_false: local_false_label,
                    parent_op: Some(ast::Operator::Or),
                };
                translate_condition_expr(program, referenced_tables, lhs, lhs_metadata, resolver)?;

                // if lhs was false, we land here:
                program.resolve_label(local_false_label, program.offset());

                // evaluate rhs with normal OR: short-circuit if true, go to local_true
                let rhs_metadata = ConditionMetadata {
                    jump_if_condition_is_true: true,
                    jump_target_when_true: local_true_label,
                    jump_target_when_false: condition_metadata.jump_target_when_false,
                    // if rhs is also false => parent's false
                    parent_op: Some(ast::Operator::Or),
                };
                translate_condition_expr(program, referenced_tables, rhs, rhs_metadata, resolver)?;

                // if we get here, both lhs+rhs are false: explicit jump to parent's false
                program.emit_insn(Insn::Goto {
                    target_pc: condition_metadata.jump_target_when_false,
                });
                // local_true: we do not jump to parent's "true" label because the parent is AND,
                // so we want to keep evaluating the rest
                program.resolve_label(local_true_label, program.offset());
            } else {
                let jump_target_when_false = program.allocate_label();

                let lhs_metadata = ConditionMetadata {
                    jump_if_condition_is_true: true,
                    jump_target_when_false,
                    parent_op: Some(ast::Operator::Or),
                    ..condition_metadata
                };

                translate_condition_expr(program, referenced_tables, lhs, lhs_metadata, resolver)?;

                // if LHS was false, we land here:
                program.resolve_label(jump_target_when_false, program.offset());
                let rhs_metadata = ConditionMetadata {
                    parent_op: Some(ast::Operator::Or),
                    ..condition_metadata
                };
                translate_condition_expr(program, referenced_tables, rhs, rhs_metadata, resolver)?;
            }
        }
        ast::Expr::Binary(lhs, op, rhs) => {
            let lhs_reg = translate_and_mark(program, Some(referenced_tables), lhs, resolver)?;
            let rhs_reg = translate_and_mark(program, Some(referenced_tables), rhs, resolver)?;
            match op {
                ast::Operator::Greater => {
                    emit_cmp_insn!(program, condition_metadata, Gt, Le, lhs_reg, rhs_reg)
                }
                ast::Operator::GreaterEquals => {
                    emit_cmp_insn!(program, condition_metadata, Ge, Lt, lhs_reg, rhs_reg)
                }
                ast::Operator::Less => {
                    emit_cmp_insn!(program, condition_metadata, Lt, Ge, lhs_reg, rhs_reg)
                }
                ast::Operator::LessEquals => {
                    emit_cmp_insn!(program, condition_metadata, Le, Gt, lhs_reg, rhs_reg)
                }
                ast::Operator::Equals => {
                    emit_cmp_insn!(program, condition_metadata, Eq, Ne, lhs_reg, rhs_reg)
                }
                ast::Operator::NotEquals => {
                    emit_cmp_insn!(program, condition_metadata, Ne, Eq, lhs_reg, rhs_reg)
                }
                ast::Operator::Is => todo!(),
                ast::Operator::IsNot => todo!(),
                _ => {
                    todo!("op {:?} not implemented", op);
                }
            }
        }
        ast::Expr::Literal(lit) => match lit {
            ast::Literal::Numeric(val) => {
                let maybe_int = val.parse::<i64>();
                if let Ok(int_value) = maybe_int {
                    let reg = program.alloc_register();
                    program.emit_insn(Insn::Integer {
                        value: int_value,
                        dest: reg,
                    });
                    emit_cond_jump(program, condition_metadata, reg);
                } else {
                    crate::bail_parse_error!("unsupported literal type in condition");
                }
            }
            ast::Literal::String(string) => {
                let reg = program.alloc_register();
                program.emit_insn(Insn::String8 {
                    value: string.clone(),
                    dest: reg,
                });
                emit_cond_jump(program, condition_metadata, reg);
            }
            unimpl => todo!("literal {:?} not implemented", unimpl),
        },
        ast::Expr::InList { lhs, not, rhs } => {
            // lhs is e.g. a column reference
            // rhs is an Option<Vec<Expr>>
            // If rhs is None, it means the IN expression is always false, i.e. tbl.id IN ().
            // If rhs is Some, it means the IN expression has a list of values to compare against, e.g. tbl.id IN (1, 2, 3).
            //
            // The IN expression is equivalent to a series of OR expressions.
            // For example, `a IN (1, 2, 3)` is equivalent to `a = 1 OR a = 2 OR a = 3`.
            // The NOT IN expression is equivalent to a series of AND expressions.
            // For example, `a NOT IN (1, 2, 3)` is equivalent to `a != 1 AND a != 2 AND a != 3`.
            //
            // SQLite typically optimizes IN expressions to use a binary search on an ephemeral index if there are many values.
            // For now we don't have the plumbing to do that, so we'll just emit a series of comparisons,
            // which is what SQLite also does for small lists of values.
            // TODO: Let's refactor this later to use a more efficient implementation conditionally based on the number of values.

            if rhs.is_none() {
                // If rhs is None, IN expressions are always false and NOT IN expressions are always true.
                if *not {
                    // On a trivially true NOT IN () expression we can only jump to the 'jump_target_when_true' label if 'jump_if_condition_is_true'; otherwise me must fall through.
                    // This is because in a more complex condition we might need to evaluate the rest of the condition.
                    // Note that we are already breaking up our WHERE clauses into a series of terms at "AND" boundaries, so right now we won't be running into cases where jumping on true would be incorrect,
                    // but once we have e.g. parenthesization and more complex conditions, not having this 'if' here would introduce a bug.
                    if condition_metadata.jump_if_condition_is_true {
                        program.emit_insn(Insn::Goto {
                            target_pc: condition_metadata.jump_target_when_true,
                        });
                    }
                } else {
                    program.emit_insn(Insn::Goto {
                        target_pc: condition_metadata.jump_target_when_false,
                    });
                }
                return Ok(());
            }

            // The left hand side only needs to be evaluated once we have a list of values to compare against.
            let lhs_reg = program.alloc_register();
            let _ = translate_expr(program, Some(referenced_tables), lhs, lhs_reg, resolver)?;

            let rhs = rhs.as_ref().unwrap();

            // The difference between a local jump and an "upper level" jump is that for example in this case:
            // WHERE foo IN (1,2,3) OR bar = 5,
            // we can immediately jump to the 'jump_target_when_true' label of the ENTIRE CONDITION if foo = 1, foo = 2, or foo = 3 without evaluating the bar = 5 condition.
            // This is why in Binary-OR expressions we set jump_if_condition_is_true to true for the first condition.
            // However, in this example:
            // WHERE foo IN (1,2,3) AND bar = 5,
            // we can't jump to the 'jump_target_when_true' label of the entire condition foo = 1, foo = 2, or foo = 3, because we still need to evaluate the bar = 5 condition later.
            // This is why in that case we just jump over the rest of the IN conditions in this "local" branch which evaluates the IN condition.
            let jump_target_when_true = if condition_metadata.jump_if_condition_is_true {
                condition_metadata.jump_target_when_true
            } else {
                program.allocate_label()
            };

            if !*not {
                // If it's an IN expression, we need to jump to the 'jump_target_when_true' label if any of the conditions are true.
                for (i, expr) in rhs.iter().enumerate() {
                    let rhs_reg = program.alloc_register();
                    let last_condition = i == rhs.len() - 1;
                    let _ =
                        translate_expr(program, Some(referenced_tables), expr, rhs_reg, resolver)?;
                    // If this is not the last condition, we need to jump to the 'jump_target_when_true' label if the condition is true.
                    if !last_condition {
                        program.emit_insn(Insn::Eq {
                            lhs: lhs_reg,
                            rhs: rhs_reg,
                            target_pc: jump_target_when_true,
                        });
                    } else {
                        // If this is the last condition, we need to jump to the 'jump_target_when_false' label if there is no match.
                        program.emit_insn(Insn::Ne {
                            lhs: lhs_reg,
                            rhs: rhs_reg,
                            target_pc: condition_metadata.jump_target_when_false,
                        });
                    }
                }
                // If we got here, then the last condition was a match, so we jump to the 'jump_target_when_true' label if 'jump_if_condition_is_true'.
                // If not, we can just fall through without emitting an unnecessary instruction.
                if condition_metadata.jump_if_condition_is_true {
                    program.emit_insn(Insn::Goto {
                        target_pc: condition_metadata.jump_target_when_true,
                    });
                }
            } else {
                // If it's a NOT IN expression, we need to jump to the 'jump_target_when_false' label if any of the conditions are true.
                for expr in rhs.iter() {
                    let rhs_reg = program.alloc_register();
                    let _ =
                        translate_expr(program, Some(referenced_tables), expr, rhs_reg, resolver)?;
                    program.emit_insn(Insn::Eq {
                        lhs: lhs_reg,
                        rhs: rhs_reg,
                        target_pc: condition_metadata.jump_target_when_false,
                    });
                }
                // If we got here, then none of the conditions were a match, so we jump to the 'jump_target_when_true' label if 'jump_if_condition_is_true'.
                // If not, we can just fall through without emitting an unnecessary instruction.
                if condition_metadata.jump_if_condition_is_true {
                    program.emit_insn(Insn::Goto {
                        target_pc: condition_metadata.jump_target_when_true,
                    });
                }
            }

            if !condition_metadata.jump_if_condition_is_true {
                program.resolve_label(jump_target_when_true, program.offset());
            }
        }
        ast::Expr::Like {
            lhs,
            not,
            op,
            rhs,
            escape: _,
        } => {
            let cur_reg = program.alloc_register();
            match op {
                ast::LikeOperator::Like | ast::LikeOperator::Glob => {
                    let pattern_reg = program.alloc_register();
                    let mut constant_mask = 0;
                    let _ = translate_and_mark(program, Some(referenced_tables), lhs, resolver);
                    let _ = translate_expr(
                        program,
                        Some(referenced_tables),
                        rhs,
                        pattern_reg,
                        resolver,
                    )?;
                    if matches!(rhs.as_ref(), ast::Expr::Literal(_)) {
                        program.mark_last_insn_constant();
                        constant_mask = 1;
                    }
                    let func = match op {
                        ast::LikeOperator::Like => ScalarFunc::Like,
                        ast::LikeOperator::Glob => ScalarFunc::Glob,
                        _ => unreachable!(),
                    };
                    program.emit_insn(Insn::Function {
                        constant_mask,
                        start_reg: pattern_reg,
                        dest: cur_reg,
                        func: FuncCtx {
                            func: Func::Scalar(func),
                            arg_count: 2,
                        },
                    });
                }
                ast::LikeOperator::Match => todo!(),
                ast::LikeOperator::Regexp => todo!(),
            }
            if !*not {
                emit_cond_jump(program, condition_metadata, cur_reg);
            } else if condition_metadata.jump_if_condition_is_true {
                program.emit_insn(Insn::IfNot {
                    reg: cur_reg,
                    target_pc: condition_metadata.jump_target_when_true,
                    null_reg: cur_reg,
                });
            } else {
                program.emit_insn(Insn::If {
                    reg: cur_reg,
                    target_pc: condition_metadata.jump_target_when_false,
                    null_reg: cur_reg,
                });
            }
        }
        ast::Expr::Parenthesized(exprs) => {
            if exprs.len() == 1 {
                let _ = translate_condition_expr(
                    program,
                    referenced_tables,
                    &exprs[0],
                    condition_metadata,
                    resolver,
                );
            } else {
                crate::bail_parse_error!(
                    "parenthesized condtional should have exactly one expression"
                );
            }
        }
        _ => todo!("op {:?} not implemented", expr),
    }
    Ok(())
}

pub fn translate_expr(
    program: &mut ProgramBuilder,
    referenced_tables: Option<&[TableReference]>,
    expr: &ast::Expr,
    target_register: usize,
    resolver: &Resolver,
) -> Result<usize> {
    if let Some(reg) = resolver.resolve_cached_expr_reg(expr) {
        program.emit_insn(Insn::Copy {
            src_reg: reg,
            dst_reg: target_register,
            amount: 0,
        });
        return Ok(target_register);
    }
    match expr {
        ast::Expr::Between { .. } => todo!(),
        ast::Expr::Binary(e1, op, e2) => {
            let e1_reg = program.alloc_registers(2);
            let e2_reg = e1_reg + 1;

            translate_expr(program, referenced_tables, e1, e1_reg, resolver)?;
            translate_expr(program, referenced_tables, e2, e2_reg, resolver)?;

            match op {
                ast::Operator::NotEquals => {
                    let if_true_label = program.allocate_label();
                    wrap_eval_jump_expr(
                        program,
                        Insn::Ne {
                            lhs: e1_reg,
                            rhs: e2_reg,
                            target_pc: if_true_label,
                        },
                        target_register,
                        if_true_label,
                    );
                }
                ast::Operator::Equals => {
                    let if_true_label = program.allocate_label();
                    wrap_eval_jump_expr(
                        program,
                        Insn::Eq {
                            lhs: e1_reg,
                            rhs: e2_reg,
                            target_pc: if_true_label,
                        },
                        target_register,
                        if_true_label,
                    );
                }
                ast::Operator::Less => {
                    let if_true_label = program.allocate_label();
                    wrap_eval_jump_expr(
                        program,
                        Insn::Lt {
                            lhs: e1_reg,
                            rhs: e2_reg,
                            target_pc: if_true_label,
                        },
                        target_register,
                        if_true_label,
                    );
                }
                ast::Operator::LessEquals => {
                    let if_true_label = program.allocate_label();
                    wrap_eval_jump_expr(
                        program,
                        Insn::Le {
                            lhs: e1_reg,
                            rhs: e2_reg,
                            target_pc: if_true_label,
                        },
                        target_register,
                        if_true_label,
                    );
                }
                ast::Operator::Greater => {
                    let if_true_label = program.allocate_label();
                    wrap_eval_jump_expr(
                        program,
                        Insn::Gt {
                            lhs: e1_reg,
                            rhs: e2_reg,
                            target_pc: if_true_label,
                        },
                        target_register,
                        if_true_label,
                    );
                }
                ast::Operator::GreaterEquals => {
                    let if_true_label = program.allocate_label();
                    wrap_eval_jump_expr(
                        program,
                        Insn::Ge {
                            lhs: e1_reg,
                            rhs: e2_reg,
                            target_pc: if_true_label,
                        },
                        target_register,
                        if_true_label,
                    );
                }
                ast::Operator::Add => {
                    program.emit_insn(Insn::Add {
                        lhs: e1_reg,
                        rhs: e2_reg,
                        dest: target_register,
                    });
                }
                ast::Operator::Subtract => {
                    program.emit_insn(Insn::Subtract {
                        lhs: e1_reg,
                        rhs: e2_reg,
                        dest: target_register,
                    });
                }
                ast::Operator::Multiply => {
                    program.emit_insn(Insn::Multiply {
                        lhs: e1_reg,
                        rhs: e2_reg,
                        dest: target_register,
                    });
                }
                ast::Operator::Divide => {
                    program.emit_insn(Insn::Divide {
                        lhs: e1_reg,
                        rhs: e2_reg,
                        dest: target_register,
                    });
                }
                ast::Operator::Modulus => {
                    program.emit_insn(Insn::Remainder {
                        lhs: e1_reg,
                        rhs: e2_reg,
                        dest: target_register,
                    });
                }
                ast::Operator::BitwiseAnd => {
                    program.emit_insn(Insn::BitAnd {
                        lhs: e1_reg,
                        rhs: e2_reg,
                        dest: target_register,
                    });
                }
                ast::Operator::BitwiseOr => {
                    program.emit_insn(Insn::BitOr {
                        lhs: e1_reg,
                        rhs: e2_reg,
                        dest: target_register,
                    });
                }
                #[cfg(feature = "json")]
                op @ (ast::Operator::ArrowRight | ast::Operator::ArrowRightShift) => {
                    let json_func = match op {
                        ast::Operator::ArrowRight => JsonFunc::JsonArrowExtract,
                        ast::Operator::ArrowRightShift => JsonFunc::JsonArrowShiftExtract,
                        _ => unreachable!(),
                    };

                    program.emit_insn(Insn::Function {
                        constant_mask: 0,
                        start_reg: e1_reg,
                        dest: target_register,
                        func: FuncCtx {
                            func: Func::Json(json_func),
                            arg_count: 2,
                        },
                    })
                }
                other_unimplemented => todo!("{:?}", other_unimplemented),
            }
            Ok(target_register)
        }
        ast::Expr::Case {
            base,
            when_then_pairs,
            else_expr,
        } => {
            // There's two forms of CASE, one which checks a base expression for equality
            // against the WHEN values, and returns the corresponding THEN value if it matches:
            //   CASE 2 WHEN 1 THEN 'one' WHEN 2 THEN 'two' ELSE 'many' END
            // And one which evaluates a series of boolean predicates:
            //   CASE WHEN is_good THEN 'good' WHEN is_bad THEN 'bad' ELSE 'okay' END
            // This just changes which sort of branching instruction to issue, after we
            // generate the expression if needed.
            let return_label = program.allocate_label();
            let mut next_case_label = program.allocate_label();
            // Only allocate a reg to hold the base expression if one was provided.
            // And base_reg then becomes the flag we check to see which sort of
            // case statement we're processing.
            let base_reg = base.as_ref().map(|_| program.alloc_register());
            let expr_reg = program.alloc_register();
            if let Some(base_expr) = base {
                translate_expr(
                    program,
                    referenced_tables,
                    base_expr,
                    base_reg.unwrap(),
                    resolver,
                )?;
            };
            for (when_expr, then_expr) in when_then_pairs {
                translate_expr(program, referenced_tables, when_expr, expr_reg, resolver)?;
                match base_reg {
                    // CASE 1 WHEN 0 THEN 0 ELSE 1 becomes 1==0, Ne branch to next clause
                    Some(base_reg) => program.emit_insn(Insn::Ne {
                        lhs: base_reg,
                        rhs: expr_reg,
                        target_pc: next_case_label,
                    }),
                    // CASE WHEN 0 THEN 0 ELSE 1 becomes ifnot 0 branch to next clause
                    None => program.emit_insn(Insn::IfNot {
                        reg: expr_reg,
                        target_pc: next_case_label,
                        null_reg: 1,
                    }),
                };
                // THEN...
                translate_expr(
                    program,
                    referenced_tables,
                    then_expr,
                    target_register,
                    resolver,
                )?;
                program.emit_insn(Insn::Goto {
                    target_pc: return_label,
                });
                // This becomes either the next WHEN, or in the last WHEN/THEN, we're
                // assured to have at least one instruction corresponding to the ELSE immediately follow.
                program.preassign_label_to_next_insn(next_case_label);
                next_case_label = program.allocate_label();
            }
            match else_expr {
                Some(expr) => {
                    translate_expr(program, referenced_tables, expr, target_register, resolver)?;
                }
                // If ELSE isn't specified, it means ELSE null.
                None => {
                    program.emit_insn(Insn::Null {
                        dest: target_register,
                        dest_end: None,
                    });
                }
            };
            program.resolve_label(return_label, program.offset());
            Ok(target_register)
        }
        ast::Expr::Cast { expr, type_name } => {
            let type_name = type_name.as_ref().unwrap(); // TODO: why is this optional?
            let reg_expr = program.alloc_register();
            translate_expr(program, referenced_tables, expr, reg_expr, resolver)?;
            let reg_type = program.alloc_register();
            program.emit_insn(Insn::String8 {
                // we make a comparison against uppercase static strs in the affinity() function,
                // so we need to make sure we're comparing against the uppercase version,
                // and it's better to do this once instead of every time we check affinity
                value: type_name.name.to_uppercase(),
                dest: reg_type,
            });
            program.mark_last_insn_constant();
            program.emit_insn(Insn::Function {
                constant_mask: 0,
                start_reg: reg_expr,
                dest: target_register,
                func: FuncCtx {
                    func: Func::Scalar(ScalarFunc::Cast),
                    arg_count: 2,
                },
            });
            Ok(target_register)
        }
        ast::Expr::Collate(_, _) => todo!(),
        ast::Expr::DoublyQualified(_, _, _) => todo!(),
        ast::Expr::Exists(_) => todo!(),
        ast::Expr::FunctionCall {
            name,
            distinctness: _,
            args,
            filter_over: _,
            order_by: _,
        } => {
            let args_count = if let Some(args) = args { args.len() } else { 0 };
            let func_name = normalize_ident(name.0.as_str());
            let func_type = resolver.resolve_function(&func_name, args_count);

            if func_type.is_none() {
                crate::bail_parse_error!("unknown function {}", name.0);
            }

            let func_ctx = FuncCtx {
                func: func_type.unwrap(),
                arg_count: args_count,
            };

            match &func_ctx.func {
                Func::Agg(_) => {
                    crate::bail_parse_error!("aggregation function in non-aggregation context")
                }
                Func::External(_) => {
                    let regs = program.alloc_register();
                    program.emit_insn(Insn::Function {
                        constant_mask: 0,
                        start_reg: regs,
                        dest: target_register,
                        func: func_ctx,
                    });
                    Ok(target_register)
                }
                #[cfg(feature = "json")]
                Func::Json(j) => match j {
                    JsonFunc::Json => {
                        let args = expect_arguments_exact!(args, 1, j);

                        translate_function(
                            program,
                            args,
                            referenced_tables,
                            resolver,
                            target_register,
                            func_ctx,
                        )
                    }
                    JsonFunc::JsonArray | JsonFunc::JsonExtract => translate_function(
                        program,
                        args.as_deref().unwrap_or_default(),
                        referenced_tables,
                        resolver,
                        target_register,
                        func_ctx,
                    ),
                    JsonFunc::JsonArrowExtract | JsonFunc::JsonArrowShiftExtract => {
                        unreachable!(
                            "These two functions are only reachable via the -> and ->> operators"
                        )
                    }
                    JsonFunc::JsonArrayLength | JsonFunc::JsonType => {
                        let args = expect_arguments_max!(args, 2, j);

                        translate_function(
                            program,
                            args,
                            referenced_tables,
                            resolver,
                            target_register,
                            func_ctx,
                        )
                    }
<<<<<<< HEAD
                    JsonFunc::JsonObject => {
                        let args = expect_arguments_even!(args, j);

                        translate_function(
                            program,
                            &args,
                            referenced_tables,
                            resolver,
                            target_register,
                            func_ctx,
                        )
=======
                    JsonFunc::JsonErrorPosition => {
                        let args = if let Some(args) = args {
                            if args.len() != 1 {
                                crate::bail_parse_error!(
                                    "{} function with not exactly 1 argument",
                                    j.to_string()
                                );
                            }
                            args
                        } else {
                            crate::bail_parse_error!(
                                "{} function with no arguments",
                                j.to_string()
                            );
                        };
                        let json_reg = program.alloc_register();
                        translate_expr(program, referenced_tables, &args[0], json_reg, resolver)?;
                        program.emit_insn(Insn::Function {
                            constant_mask: 0,
                            start_reg: json_reg,
                            dest: target_register,
                            func: func_ctx,
                        });
                        Ok(target_register)
>>>>>>> 96148af3
                    }
                },
                Func::Scalar(srf) => {
                    match srf {
                        ScalarFunc::Cast => {
                            unreachable!("this is always ast::Expr::Cast")
                        }
                        ScalarFunc::Changes => {
                            if args.is_some() {
                                crate::bail_parse_error!(
                                    "{} function with more than 0 arguments",
                                    srf
                                );
                            }
                            let start_reg = program.alloc_register();
                            program.emit_insn(Insn::Function {
                                constant_mask: 0,
                                start_reg,
                                dest: target_register,
                                func: func_ctx,
                            });
                            Ok(target_register)
                        }
                        ScalarFunc::Char => translate_function(
                            program,
                            args.as_deref().unwrap_or_default(),
                            referenced_tables,
                            resolver,
                            target_register,
                            func_ctx,
                        ),
                        ScalarFunc::Coalesce => {
                            let args = expect_arguments_min!(args, 2, srf);

                            // coalesce function is implemented as a series of not null checks
                            // whenever a not null check succeeds, we jump to the end of the series
                            let label_coalesce_end = program.allocate_label();
                            for (index, arg) in args.iter().enumerate() {
                                let reg = translate_expr(
                                    program,
                                    referenced_tables,
                                    arg,
                                    target_register,
                                    resolver,
                                )?;
                                if index < args.len() - 1 {
                                    program.emit_insn(Insn::NotNull {
                                        reg,
                                        target_pc: label_coalesce_end,
                                    });
                                }
                            }
                            program.preassign_label_to_next_insn(label_coalesce_end);

                            Ok(target_register)
                        }
                        ScalarFunc::LastInsertRowid => {
                            let regs = program.alloc_register();
                            program.emit_insn(Insn::Function {
                                constant_mask: 0,
                                start_reg: regs,
                                dest: target_register,
                                func: func_ctx,
                            });
                            Ok(target_register)
                        }
                        ScalarFunc::Concat => {
                            let args = if let Some(args) = args {
                                args
                            } else {
                                crate::bail_parse_error!(
                                    "{} function with no arguments",
                                    srf.to_string()
                                );
                            };
                            let mut start_reg = None;
                            for arg in args.iter() {
                                let reg = program.alloc_register();
                                start_reg = Some(start_reg.unwrap_or(reg));
                                translate_expr(program, referenced_tables, arg, reg, resolver)?;
                            }
                            program.emit_insn(Insn::Function {
                                constant_mask: 0,
                                start_reg: start_reg.unwrap(),
                                dest: target_register,
                                func: func_ctx,
                            });
                            Ok(target_register)
                        }
                        ScalarFunc::ConcatWs => {
                            let args = expect_arguments_min!(args, 2, srf);

                            let temp_register = program.alloc_register();
                            for arg in args.iter() {
                                let reg = program.alloc_register();
                                translate_expr(program, referenced_tables, arg, reg, resolver)?;
                            }
                            program.emit_insn(Insn::Function {
                                constant_mask: 0,
                                start_reg: temp_register + 1,
                                dest: temp_register,
                                func: func_ctx,
                            });

                            program.emit_insn(Insn::Copy {
                                src_reg: temp_register,
                                dst_reg: target_register,
                                amount: 1,
                            });
                            Ok(target_register)
                        }
                        ScalarFunc::IfNull => {
                            let args = match args {
                                Some(args) if args.len() == 2 => args,
                                Some(_) => crate::bail_parse_error!(
                                    "{} function requires exactly 2 arguments",
                                    srf.to_string()
                                ),
                                None => crate::bail_parse_error!(
                                    "{} function requires arguments",
                                    srf.to_string()
                                ),
                            };

                            let temp_reg = program.alloc_register();
                            translate_expr(
                                program,
                                referenced_tables,
                                &args[0],
                                temp_reg,
                                resolver,
                            )?;
                            program.emit_insn(Insn::NotNull {
                                reg: temp_reg,
                                target_pc: program.offset().add(2u32),
                            });

                            translate_expr(
                                program,
                                referenced_tables,
                                &args[1],
                                temp_reg,
                                resolver,
                            )?;
                            program.emit_insn(Insn::Copy {
                                src_reg: temp_reg,
                                dst_reg: target_register,
                                amount: 0,
                            });

                            Ok(target_register)
                        }
                        ScalarFunc::Iif => {
                            let args = match args {
                                Some(args) if args.len() == 3 => args,
                                _ => crate::bail_parse_error!(
                                    "{} requires exactly 3 arguments",
                                    srf.to_string()
                                ),
                            };
                            let temp_reg = program.alloc_register();
                            translate_expr(
                                program,
                                referenced_tables,
                                &args[0],
                                temp_reg,
                                resolver,
                            )?;
                            let jump_target_when_false = program.allocate_label();
                            program.emit_insn(Insn::IfNot {
                                reg: temp_reg,
                                target_pc: jump_target_when_false,
                                null_reg: 1,
                            });
                            translate_expr(
                                program,
                                referenced_tables,
                                &args[1],
                                target_register,
                                resolver,
                            )?;
                            let jump_target_result = program.allocate_label();
                            program.emit_insn(Insn::Goto {
                                target_pc: jump_target_result,
                            });
                            program.resolve_label(jump_target_when_false, program.offset());
                            translate_expr(
                                program,
                                referenced_tables,
                                &args[2],
                                target_register,
                                resolver,
                            )?;
                            program.resolve_label(jump_target_result, program.offset());
                            Ok(target_register)
                        }
                        ScalarFunc::Glob | ScalarFunc::Like => {
                            let args = if let Some(args) = args {
                                if args.len() < 2 {
                                    crate::bail_parse_error!(
                                        "{} function with less than 2 arguments",
                                        srf.to_string()
                                    );
                                }
                                args
                            } else {
                                crate::bail_parse_error!(
                                    "{} function with no arguments",
                                    srf.to_string()
                                );
                            };
                            for arg in args {
                                let _ =
                                    translate_and_mark(program, referenced_tables, arg, resolver);
                            }
                            program.emit_insn(Insn::Function {
                                // Only constant patterns for LIKE are supported currently, so this
                                // is always 1
                                constant_mask: 1,
                                start_reg: target_register + 1,
                                dest: target_register,
                                func: func_ctx,
                            });
                            Ok(target_register)
                        }
                        ScalarFunc::Abs
                        | ScalarFunc::Lower
                        | ScalarFunc::Upper
                        | ScalarFunc::Length
                        | ScalarFunc::OctetLength
                        | ScalarFunc::Typeof
                        | ScalarFunc::Unicode
                        | ScalarFunc::Quote
                        | ScalarFunc::RandomBlob
                        | ScalarFunc::Sign
                        | ScalarFunc::Soundex
                        | ScalarFunc::ZeroBlob => {
                            let args = expect_arguments_exact!(args, 1, srf);
                            let reg =
                                translate_and_mark(program, referenced_tables, &args[0], resolver)?;
                            program.emit_insn(Insn::Function {
                                constant_mask: 0,
                                start_reg: reg,
                                dest: target_register,
                                func: func_ctx,
                            });
                            Ok(target_register)
                        }
                        ScalarFunc::Random => {
                            if args.is_some() {
                                crate::bail_parse_error!(
                                    "{} function with arguments",
                                    srf.to_string()
                                );
                            }
                            let regs = program.alloc_register();
                            program.emit_insn(Insn::Function {
                                constant_mask: 0,
                                start_reg: regs,
                                dest: target_register,
                                func: func_ctx,
                            });
                            Ok(target_register)
                        }
                        ScalarFunc::Date | ScalarFunc::DateTime => {
                            if let Some(args) = args {
                                for arg in args.iter() {
                                    // register containing result of each argument expression
                                    let _ = translate_and_mark(
                                        program,
                                        referenced_tables,
                                        arg,
                                        resolver,
                                    )?;
                                }
                            }
                            program.emit_insn(Insn::Function {
                                constant_mask: 0,
                                start_reg: target_register + 1,
                                dest: target_register,
                                func: func_ctx,
                            });
                            Ok(target_register)
                        }
                        ScalarFunc::Substr | ScalarFunc::Substring => {
                            let args = if let Some(args) = args {
                                if !(args.len() == 2 || args.len() == 3) {
                                    crate::bail_parse_error!(
                                        "{} function with wrong number of arguments",
                                        srf.to_string()
                                    )
                                }
                                args
                            } else {
                                crate::bail_parse_error!(
                                    "{} function with no arguments",
                                    srf.to_string()
                                );
                            };

                            let str_reg = program.alloc_register();
                            let start_reg = program.alloc_register();
                            let length_reg = program.alloc_register();
                            let str_reg = translate_expr(
                                program,
                                referenced_tables,
                                &args[0],
                                str_reg,
                                resolver,
                            )?;
                            let _ = translate_expr(
                                program,
                                referenced_tables,
                                &args[1],
                                start_reg,
                                resolver,
                            )?;
                            if args.len() == 3 {
                                translate_expr(
                                    program,
                                    referenced_tables,
                                    &args[2],
                                    length_reg,
                                    resolver,
                                )?;
                            }
                            program.emit_insn(Insn::Function {
                                constant_mask: 0,
                                start_reg: str_reg,
                                dest: target_register,
                                func: func_ctx,
                            });
                            Ok(target_register)
                        }
                        ScalarFunc::Hex => {
                            let args = if let Some(args) = args {
                                if args.len() != 1 {
                                    crate::bail_parse_error!(
                                        "hex function must have exactly 1 argument",
                                    );
                                }
                                args
                            } else {
                                crate::bail_parse_error!("hex function with no arguments",);
                            };
                            let regs =
                                translate_and_mark(program, referenced_tables, &args[0], resolver)?;
                            program.emit_insn(Insn::Function {
                                constant_mask: 0,
                                start_reg: regs,
                                dest: target_register,
                                func: func_ctx,
                            });
                            Ok(target_register)
                        }
                        ScalarFunc::UnixEpoch | ScalarFunc::JulianDay => {
                            let mut start_reg = 0;
                            match args {
                                Some(args) if args.len() > 1 => {
                                    crate::bail_parse_error!("epoch or julianday function with > 1 arguments. Modifiers are not yet supported.");
                                }
                                Some(args) if args.len() == 1 => {
                                    let arg_reg = program.alloc_register();
                                    let _ = translate_expr(
                                        program,
                                        referenced_tables,
                                        &args[0],
                                        arg_reg,
                                        resolver,
                                    )?;
                                    start_reg = arg_reg;
                                }
                                _ => {}
                            }
                            program.emit_insn(Insn::Function {
                                constant_mask: 0,
                                start_reg,
                                dest: target_register,
                                func: func_ctx,
                            });
                            Ok(target_register)
                        }
                        ScalarFunc::Time => {
                            if let Some(args) = args {
                                for arg in args.iter() {
                                    // register containing result of each argument expression
                                    let _ = translate_and_mark(
                                        program,
                                        referenced_tables,
                                        arg,
                                        resolver,
                                    )?;
                                }
                            }
                            program.emit_insn(Insn::Function {
                                constant_mask: 0,
                                start_reg: target_register + 1,
                                dest: target_register,
                                func: func_ctx,
                            });
                            Ok(target_register)
                        }
                        ScalarFunc::TotalChanges => {
                            if args.is_some() {
                                crate::bail_parse_error!(
                                    "{} fucntion with more than 0 arguments",
                                    srf.to_string()
                                );
                            }
                            let start_reg = program.alloc_register();
                            program.emit_insn(Insn::Function {
                                constant_mask: 0,
                                start_reg,
                                dest: target_register,
                                func: func_ctx,
                            });
                            Ok(target_register)
                        }
                        ScalarFunc::Trim
                        | ScalarFunc::LTrim
                        | ScalarFunc::RTrim
                        | ScalarFunc::Round
                        | ScalarFunc::Unhex => {
                            let args = expect_arguments_max!(args, 2, srf);

                            for arg in args.iter() {
                                translate_and_mark(program, referenced_tables, arg, resolver)?;
                            }
                            program.emit_insn(Insn::Function {
                                constant_mask: 0,
                                start_reg: target_register + 1,
                                dest: target_register,
                                func: func_ctx,
                            });
                            Ok(target_register)
                        }
                        ScalarFunc::Min => {
                            let args = if let Some(args) = args {
                                if args.is_empty() {
                                    crate::bail_parse_error!(
                                        "min function with less than one argument"
                                    );
                                }
                                args
                            } else {
                                crate::bail_parse_error!("min function with no arguments");
                            };
                            for arg in args {
                                translate_and_mark(program, referenced_tables, arg, resolver)?;
                            }

                            program.emit_insn(Insn::Function {
                                constant_mask: 0,
                                start_reg: target_register + 1,
                                dest: target_register,
                                func: func_ctx,
                            });
                            Ok(target_register)
                        }
                        ScalarFunc::Max => {
                            let args = if let Some(args) = args {
                                if args.is_empty() {
                                    crate::bail_parse_error!(
                                        "max function with less than one argument"
                                    );
                                }
                                args
                            } else {
                                crate::bail_parse_error!("max function with no arguments");
                            };
                            for arg in args {
                                translate_and_mark(program, referenced_tables, arg, resolver)?;
                            }

                            program.emit_insn(Insn::Function {
                                constant_mask: 0,
                                start_reg: target_register + 1,
                                dest: target_register,
                                func: func_ctx,
                            });
                            Ok(target_register)
                        }
                        ScalarFunc::Nullif | ScalarFunc::Instr => {
                            let args = if let Some(args) = args {
                                if args.len() != 2 {
                                    crate::bail_parse_error!(
                                        "{} function must have two argument",
                                        srf.to_string()
                                    );
                                }
                                args
                            } else {
                                crate::bail_parse_error!(
                                    "{} function with no arguments",
                                    srf.to_string()
                                );
                            };

                            let first_reg = program.alloc_register();
                            translate_expr(
                                program,
                                referenced_tables,
                                &args[0],
                                first_reg,
                                resolver,
                            )?;
                            let second_reg = program.alloc_register();
                            let _ = translate_expr(
                                program,
                                referenced_tables,
                                &args[1],
                                second_reg,
                                resolver,
                            )?;
                            program.emit_insn(Insn::Function {
                                constant_mask: 0,
                                start_reg: first_reg,
                                dest: target_register,
                                func: func_ctx,
                            });

                            Ok(target_register)
                        }
                        ScalarFunc::SqliteVersion => {
                            if args.is_some() {
                                crate::bail_parse_error!("sqlite_version function with arguments");
                            }

                            let output_register = program.alloc_register();
                            program.emit_insn(Insn::Function {
                                constant_mask: 0,
                                start_reg: output_register,
                                dest: output_register,
                                func: func_ctx,
                            });

                            program.emit_insn(Insn::Copy {
                                src_reg: output_register,
                                dst_reg: target_register,
                                amount: 0,
                            });
                            Ok(target_register)
                        }
                        ScalarFunc::Replace => {
                            let args = if let Some(args) = args {
                                if !args.len() == 3 {
                                    crate::bail_parse_error!(
                                        "function {}() requires exactly 3 arguments",
                                        srf.to_string()
                                    )
                                }
                                args
                            } else {
                                crate::bail_parse_error!(
                                    "function {}() requires exactly 3 arguments",
                                    srf.to_string()
                                );
                            };
                            let str_reg = program.alloc_register();
                            let pattern_reg = program.alloc_register();
                            let replacement_reg = program.alloc_register();
                            let _ = translate_expr(
                                program,
                                referenced_tables,
                                &args[0],
                                str_reg,
                                resolver,
                            )?;
                            let _ = translate_expr(
                                program,
                                referenced_tables,
                                &args[1],
                                pattern_reg,
                                resolver,
                            )?;
                            let _ = translate_expr(
                                program,
                                referenced_tables,
                                &args[2],
                                replacement_reg,
                                resolver,
                            )?;
                            program.emit_insn(Insn::Function {
                                constant_mask: 0,
                                start_reg: str_reg,
                                dest: target_register,
                                func: func_ctx,
                            });
                            Ok(target_register)
                        }
                    }
                }
                Func::Extension(ext_func) => match ext_func {
                    #[cfg(feature = "uuid")]
                    ExtFunc::Uuid(ref uuid_fn) => match uuid_fn {
                        UuidFunc::UuidStr | UuidFunc::UuidBlob | UuidFunc::Uuid7TS => {
                            let args = expect_arguments_exact!(args, 1, ext_func);
                            let regs = program.alloc_register();
                            translate_expr(program, referenced_tables, &args[0], regs, resolver)?;
                            program.emit_insn(Insn::Function {
                                constant_mask: 0,
                                start_reg: regs,
                                dest: target_register,
                                func: func_ctx,
                            });
                            Ok(target_register)
                        }
                        UuidFunc::Uuid4Str => {
                            if args.is_some() {
                                crate::bail_parse_error!(
                                    "{} function with arguments",
                                    ext_func.to_string()
                                );
                            }
                            let regs = program.alloc_register();
                            program.emit_insn(Insn::Function {
                                constant_mask: 0,
                                start_reg: regs,
                                dest: target_register,
                                func: func_ctx,
                            });
                            Ok(target_register)
                        }
                        UuidFunc::Uuid7 => {
                            let args = expect_arguments_max!(args, 1, ext_func);
                            let mut start_reg = None;
                            if let Some(arg) = args.first() {
                                start_reg = Some(translate_and_mark(
                                    program,
                                    referenced_tables,
                                    arg,
                                    resolver,
                                )?);
                            }
                            program.emit_insn(Insn::Function {
                                constant_mask: 0,
                                start_reg: start_reg.unwrap_or(target_register),
                                dest: target_register,
                                func: func_ctx,
                            });
                            Ok(target_register)
                        }
                    },
                    #[allow(unreachable_patterns)]
                    _ => unreachable!("{ext_func} not implemented yet"),
                },
                Func::Math(math_func) => match math_func.arity() {
                    MathFuncArity::Nullary => {
                        if args.is_some() {
                            crate::bail_parse_error!("{} function with arguments", math_func);
                        }

                        program.emit_insn(Insn::Function {
                            constant_mask: 0,
                            start_reg: 0,
                            dest: target_register,
                            func: func_ctx,
                        });
                        Ok(target_register)
                    }

                    MathFuncArity::Unary => {
                        let args = expect_arguments_exact!(args, 1, math_func);
                        let reg =
                            translate_and_mark(program, referenced_tables, &args[0], resolver)?;
                        program.emit_insn(Insn::Function {
                            constant_mask: 0,
                            start_reg: reg,
                            dest: target_register,
                            func: func_ctx,
                        });
                        Ok(target_register)
                    }

                    MathFuncArity::Binary => {
                        let args = expect_arguments_exact!(args, 2, math_func);
                        let reg1 = program.alloc_register();
                        let _ =
                            translate_expr(program, referenced_tables, &args[0], reg1, resolver)?;
                        let reg2 = program.alloc_register();
                        let _ =
                            translate_expr(program, referenced_tables, &args[1], reg2, resolver)?;
                        program.emit_insn(Insn::Function {
                            constant_mask: 0,
                            start_reg: target_register + 1,
                            dest: target_register,
                            func: func_ctx,
                        });
                        Ok(target_register)
                    }

                    MathFuncArity::UnaryOrBinary => {
                        let args = expect_arguments_max!(args, 2, math_func);

                        let regs = program.alloc_registers(args.len());
                        for (i, arg) in args.iter().enumerate() {
                            translate_expr(program, referenced_tables, arg, regs + i, resolver)?;
                        }

                        program.emit_insn(Insn::Function {
                            constant_mask: 0,
                            start_reg: regs,
                            dest: target_register,
                            func: func_ctx,
                        });
                        Ok(target_register)
                    }
                },
            }
        }
        ast::Expr::FunctionCallStar { .. } => todo!(),
        ast::Expr::Id(_) => unreachable!("Id should be resolved to a Column before translation"),
        ast::Expr::Column {
            database: _,
            table,
            column,
            is_rowid_alias,
        } => {
            let tbl_ref = referenced_tables.as_ref().unwrap().get(*table).unwrap();
            match tbl_ref.reference_type {
                // If we are reading a column from a table, we find the cursor that corresponds to
                // the table and read the column from the cursor.
                TableReferenceType::BTreeTable => {
                    let cursor_id = program.resolve_cursor_id(&tbl_ref.table_identifier);
                    if *is_rowid_alias {
                        program.emit_insn(Insn::RowId {
                            cursor_id,
                            dest: target_register,
                        });
                    } else {
                        program.emit_insn(Insn::Column {
                            cursor_id,
                            column: *column,
                            dest: target_register,
                        });
                    }
                    let column = tbl_ref.table.get_column_at(*column);
                    maybe_apply_affinity(column.ty, target_register, program);
                    Ok(target_register)
                }
                // If we are reading a column from a subquery, we instead copy the column from the
                // subquery's result registers.
                TableReferenceType::Subquery {
                    result_columns_start_reg,
                    ..
                } => {
                    program.emit_insn(Insn::Copy {
                        src_reg: result_columns_start_reg + *column,
                        dst_reg: target_register,
                        amount: 0,
                    });
                    Ok(target_register)
                }
            }
        }
        ast::Expr::InList { .. } => todo!(),
        ast::Expr::InSelect { .. } => todo!(),
        ast::Expr::InTable { .. } => todo!(),
        ast::Expr::IsNull(_) => todo!(),
        ast::Expr::Like { .. } => todo!(),
        ast::Expr::Literal(lit) => match lit {
            ast::Literal::Numeric(val) => {
                let maybe_int = val.parse::<i64>();
                if let Ok(int_value) = maybe_int {
                    program.emit_insn(Insn::Integer {
                        value: int_value,
                        dest: target_register,
                    });
                } else {
                    // must be a float
                    program.emit_insn(Insn::Real {
                        value: val.parse().unwrap(),
                        dest: target_register,
                    });
                }
                Ok(target_register)
            }
            ast::Literal::String(s) => {
                program.emit_insn(Insn::String8 {
                    value: sanitize_string(s),
                    dest: target_register,
                });
                Ok(target_register)
            }
            ast::Literal::Blob(s) => {
                let bytes = s
                    .as_bytes()
                    .chunks_exact(2)
                    .map(|pair| {
                        // We assume that sqlite3-parser has already validated that
                        // the input is valid hex string, thus unwrap is safe.
                        let hex_byte = std::str::from_utf8(pair).unwrap();
                        u8::from_str_radix(hex_byte, 16).unwrap()
                    })
                    .collect();
                program.emit_insn(Insn::Blob {
                    value: bytes,
                    dest: target_register,
                });
                Ok(target_register)
            }
            ast::Literal::Keyword(_) => todo!(),
            ast::Literal::Null => {
                program.emit_insn(Insn::Null {
                    dest: target_register,
                    dest_end: None,
                });
                Ok(target_register)
            }
            ast::Literal::CurrentDate => todo!(),
            ast::Literal::CurrentTime => todo!(),
            ast::Literal::CurrentTimestamp => todo!(),
        },
        ast::Expr::Name(_) => todo!(),
        ast::Expr::NotNull(_) => todo!(),
        ast::Expr::Parenthesized(exprs) => {
            if exprs.is_empty() {
                crate::bail_parse_error!("parenthesized expression with no arguments");
            }
            if exprs.len() == 1 {
                translate_expr(
                    program,
                    referenced_tables,
                    &exprs[0],
                    target_register,
                    resolver,
                )?;
            } else {
                // Parenthesized expressions with multiple arguments are reserved for special cases
                // like `(a, b) IN ((1, 2), (3, 4))`.
                todo!("TODO: parenthesized expression with multiple arguments not yet supported");
            }
            Ok(target_register)
        }
        ast::Expr::Qualified(_, _) => {
            unreachable!("Qualified should be resolved to a Column before translation")
        }
        ast::Expr::Raise(_, _) => todo!(),
        ast::Expr::Subquery(_) => todo!(),
        ast::Expr::Unary(op, expr) => match (op, expr.as_ref()) {
            (
                UnaryOperator::Negative | UnaryOperator::Positive,
                ast::Expr::Literal(ast::Literal::Numeric(numeric_value)),
            ) => {
                let maybe_int = numeric_value.parse::<i64>();
                let multiplier = if let UnaryOperator::Negative = op {
                    -1
                } else {
                    1
                };
                if let Ok(value) = maybe_int {
                    program.emit_insn(Insn::Integer {
                        value: value * multiplier,
                        dest: target_register,
                    });
                } else {
                    program.emit_insn(Insn::Real {
                        value: multiplier as f64 * numeric_value.parse::<f64>()?,
                        dest: target_register,
                    });
                }
                program.mark_last_insn_constant();
                Ok(target_register)
            }
            (UnaryOperator::Negative | UnaryOperator::Positive, _) => {
                let value = if let UnaryOperator::Negative = op {
                    -1
                } else {
                    1
                };

                let reg = program.alloc_register();
                translate_expr(program, referenced_tables, expr, reg, resolver)?;
                let zero_reg = program.alloc_register();
                program.emit_insn(Insn::Integer {
                    value,
                    dest: zero_reg,
                });
                program.mark_last_insn_constant();
                program.emit_insn(Insn::Multiply {
                    lhs: zero_reg,
                    rhs: reg,
                    dest: target_register,
                });
                Ok(target_register)
            }
            (UnaryOperator::BitwiseNot, ast::Expr::Literal(ast::Literal::Numeric(num_val))) => {
                let maybe_int = num_val.parse::<i64>();
                if let Ok(val) = maybe_int {
                    program.emit_insn(Insn::Integer {
                        value: !val,
                        dest: target_register,
                    });
                } else {
                    let num_val = num_val.parse::<f64>()? as i64;
                    program.emit_insn(Insn::Integer {
                        value: !num_val,
                        dest: target_register,
                    });
                }
                program.mark_last_insn_constant();
                Ok(target_register)
            }
            (UnaryOperator::BitwiseNot, ast::Expr::Literal(ast::Literal::Null)) => {
                program.emit_insn(Insn::Null {
                    dest: target_register,
                    dest_end: None,
                });
                program.mark_last_insn_constant();
                Ok(target_register)
            }
            (UnaryOperator::BitwiseNot, _) => {
                let reg = program.alloc_register();
                translate_expr(program, referenced_tables, expr, reg, resolver)?;
                program.emit_insn(Insn::BitNot {
                    reg,
                    dest: target_register,
                });
                Ok(target_register)
            }
            _ => todo!(),
        },
        ast::Expr::Variable(_) => todo!(),
    }
}

/// Emits a whole insn for a function call.
/// Assumes the number of parameters is valid for the given function.
/// Returns the target register for the function.
fn translate_function(
    program: &mut ProgramBuilder,
    args: &[ast::Expr],
    referenced_tables: Option<&[TableReference]>,
    resolver: &Resolver,
    target_register: usize,
    func_ctx: FuncCtx,
) -> Result<usize> {
    let start_reg = program.alloc_registers(args.len());
    let mut current_reg = start_reg;

    for arg in args.iter() {
        translate_expr(program, referenced_tables, arg, current_reg, resolver)?;
        current_reg += 1;
    }

    program.emit_insn(Insn::Function {
        constant_mask: 0,
        start_reg,
        dest: target_register,
        func: func_ctx,
    });

    Ok(target_register)
}

fn wrap_eval_jump_expr(
    program: &mut ProgramBuilder,
    insn: Insn,
    target_register: usize,
    if_true_label: BranchOffset,
) {
    program.emit_insn(Insn::Integer {
        value: 1, // emit True by default
        dest: target_register,
    });
    program.emit_insn(insn);
    program.emit_insn(Insn::Integer {
        value: 0, // emit False if we reach this point (no jump)
        dest: target_register,
    });
    program.preassign_label_to_next_insn(if_true_label);
}

pub fn maybe_apply_affinity(col_type: Type, target_register: usize, program: &mut ProgramBuilder) {
    if col_type == crate::schema::Type::Real {
        program.emit_insn(Insn::RealAffinity {
            register: target_register,
        })
    }
}

pub fn translate_and_mark(
    program: &mut ProgramBuilder,
    referenced_tables: Option<&[TableReference]>,
    expr: &ast::Expr,
    resolver: &Resolver,
) -> Result<usize> {
    let target_register = program.alloc_register();
    translate_expr(program, referenced_tables, expr, target_register, resolver)?;
    if matches!(expr, ast::Expr::Literal(_)) {
        program.mark_last_insn_constant();
    }
    Ok(target_register)
}

/// Get an appropriate name for an expression.
/// If the query provides an alias (e.g. `SELECT a AS b FROM t`), use that (e.g. `b`).
/// If the expression is a column from a table, use the column name (e.g. `a`).
/// Otherwise we just use a generic fallback name (e.g. `expr_<index>`).
pub fn get_name(
    maybe_alias: Option<&ast::As>,
    expr: &ast::Expr,
    referenced_tables: &[TableReference],
    fallback: impl Fn() -> String,
) -> String {
    let alias = maybe_alias.map(|a| match a {
        ast::As::As(id) => id.0.clone(),
        ast::As::Elided(id) => id.0.clone(),
    });
    if let Some(alias) = alias {
        return alias;
    }
    match expr {
        ast::Expr::Column { table, column, .. } => {
            let table_ref = referenced_tables.get(*table).unwrap();
            table_ref.table.get_column_at(*column).name.clone()
        }
        _ => fallback(),
    }
}

/// Sanitaizes a string literal by removing single quote at front and back
/// and escaping double single quotes
pub fn sanitize_string(input: &str) -> String {
    input[1..input.len() - 1].replace("''", "'").to_string()
}<|MERGE_RESOLUTION|>--- conflicted
+++ resolved
@@ -830,19 +830,6 @@
                             func_ctx,
                         )
                     }
-<<<<<<< HEAD
-                    JsonFunc::JsonObject => {
-                        let args = expect_arguments_even!(args, j);
-
-                        translate_function(
-                            program,
-                            &args,
-                            referenced_tables,
-                            resolver,
-                            target_register,
-                            func_ctx,
-                        )
-=======
                     JsonFunc::JsonErrorPosition => {
                         let args = if let Some(args) = args {
                             if args.len() != 1 {
@@ -867,7 +854,18 @@
                             func: func_ctx,
                         });
                         Ok(target_register)
->>>>>>> 96148af3
+                    }
+                    JsonFunc::JsonObject => {
+                        let args = expect_arguments_even!(args, j);
+
+                        translate_function(
+                            program,
+                            &args,
+                            referenced_tables,
+                            resolver,
+                            target_register,
+                            func_ctx,
+                        )
                     }
                 },
                 Func::Scalar(srf) => {
