//! The virtual database engine (VDBE).
//!
//! The VDBE is a register-based virtual machine that execute bytecode
//! instructions that represent SQL statements. When an application prepares
//! an SQL statement, the statement is compiled into a sequence of bytecode
//! instructions that perform the needed operations, such as reading or
//! writing to a b-tree, sorting, or aggregating data.
//!
//! The instruction set of the VDBE is similar to SQLite's instruction set,
//! but with the exception that bytecodes that perform I/O operations are
//! return execution back to the caller instead of blocking. This is because
//! Limbo is designed for applications that need high concurrency such as
//! serverless runtimes. In addition, asynchronous I/O makes storage
//! disaggregation easier.
//!
//! You can find a full list of SQLite opcodes at:
//!
//! https://www.sqlite.org/opcode.html

pub mod builder;
mod datetime;
pub mod explain;
pub mod insn;
pub mod likeop;
pub mod sorter;

use crate::error::{LimboError, SQLITE_CONSTRAINT_PRIMARYKEY};
#[cfg(feature = "uuid")]
use crate::ext::{exec_ts_from_uuid7, exec_uuid, exec_uuidblob, exec_uuidstr, ExtFunc, UuidFunc};
use crate::function::{AggFunc, FuncCtx, MathFunc, MathFuncArity, ScalarFunc};
use crate::pseudo::PseudoCursor;
use crate::result::LimboResult;
use crate::storage::sqlite3_ondisk::DatabaseHeader;
use crate::storage::{btree::BTreeCursor, pager::Pager};
use crate::types::{AggContext, CursorResult, OwnedRecord, OwnedValue, Record, SeekKey, SeekOp};
use crate::util::parse_schema_rows;
use crate::vdbe::builder::CursorType;
use crate::vdbe::insn::Insn;
#[cfg(feature = "json")]
use crate::{
    function::JsonFunc, json::get_json, json::json_array, json::json_array_length,
    json::json_arrow_extract, json::json_arrow_shift_extract, json::json_error_position,
    json::json_extract, json::json_type,
};
use crate::{Connection, Result, Rows, TransactionState, DATABASE_VERSION};
use datetime::{exec_date, exec_datetime_full, exec_julianday, exec_time, exec_unixepoch};
use insn::{
    exec_add, exec_bit_and, exec_bit_not, exec_bit_or, exec_divide, exec_multiply, exec_remainder,
    exec_subtract,
};
use likeop::{construct_like_escape_arg, exec_glob, exec_like_with_escape};
use rand::distributions::{Distribution, Uniform};
use rand::{thread_rng, Rng};
use regex::{Regex, RegexBuilder};
use sorter::Sorter;
use std::borrow::{Borrow, BorrowMut};
use std::cell::RefCell;
use std::collections::{BTreeMap, HashMap};
use std::rc::{Rc, Weak};

#[derive(Debug, Clone, Copy, PartialEq, Eq, Hash)]
/// Represents a target for a jump instruction.
/// Stores 32-bit ints to keep the enum word-sized.
pub enum BranchOffset {
    /// A label is a named location in the program.
    /// If there are references to it, it must always be resolved to an Offset
    /// via program.resolve_label().
    Label(i32),
    /// An offset is a direct index into the instruction list.
    Offset(InsnReference),
    /// A placeholder is a temporary value to satisfy the compiler.
    /// It must be set later.
    Placeholder,
}

impl BranchOffset {
    /// Returns true if the branch offset is a label.
    pub fn is_label(&self) -> bool {
        matches!(self, BranchOffset::Label(_))
    }

    /// Returns true if the branch offset is an offset.
    pub fn is_offset(&self) -> bool {
        matches!(self, BranchOffset::Offset(_))
    }

    /// Returns the offset value. Panics if the branch offset is a label or placeholder.
    pub fn to_offset_int(&self) -> InsnReference {
        match self {
            BranchOffset::Label(v) => unreachable!("Unresolved label: {}", v),
            BranchOffset::Offset(v) => *v,
            BranchOffset::Placeholder => unreachable!("Unresolved placeholder"),
        }
    }

    /// Returns the label value. Panics if the branch offset is an offset or placeholder.
    pub fn to_label_value(&self) -> i32 {
        match self {
            BranchOffset::Label(v) => *v,
            BranchOffset::Offset(_) => unreachable!("Offset cannot be converted to label value"),
            BranchOffset::Placeholder => unreachable!("Unresolved placeholder"),
        }
    }

    /// Returns the branch offset as a signed integer.
    /// Used in explain output, where we don't want to panic in case we have an unresolved
    /// label or placeholder.
    pub fn to_debug_int(&self) -> i32 {
        match self {
            BranchOffset::Label(v) => *v,
            BranchOffset::Offset(v) => *v as i32,
            BranchOffset::Placeholder => i32::MAX,
        }
    }

    /// Adds an integer value to the branch offset.
    /// Returns a new branch offset.
    /// Panics if the branch offset is a label or placeholder.
    pub fn add<N: Into<u32>>(self, n: N) -> BranchOffset {
        BranchOffset::Offset(self.to_offset_int() + n.into())
    }
}

pub type CursorID = usize;

pub type PageIdx = usize;

// Index of insn in list of insns
type InsnReference = u32;

pub enum StepResult<'a> {
    Done,
    IO,
    Row(Record<'a>),
    Interrupt,
    Busy,
}

/// If there is I/O, the instruction is restarted.
/// Evaluate a Result<CursorResult<T>>, if IO return Ok(StepResult::IO).
macro_rules! return_if_io {
    ($expr:expr) => {
        match $expr? {
            CursorResult::Ok(v) => v,
            CursorResult::IO => return Ok(StepResult::IO),
        }
    };
}

struct RegexCache {
    like: HashMap<String, Regex>,
    glob: HashMap<String, Regex>,
}

impl RegexCache {
    fn new() -> Self {
        Self {
            like: HashMap::new(),
            glob: HashMap::new(),
        }
    }
}

/// The program state describes the environment in which the program executes.
pub struct ProgramState {
    pub pc: InsnReference,
    btree_table_cursors: RefCell<BTreeMap<CursorID, BTreeCursor>>,
    btree_index_cursors: RefCell<BTreeMap<CursorID, BTreeCursor>>,
    pseudo_cursors: RefCell<BTreeMap<CursorID, PseudoCursor>>,
    sorter_cursors: RefCell<BTreeMap<CursorID, Sorter>>,
    registers: Vec<OwnedValue>,
    last_compare: Option<std::cmp::Ordering>,
    deferred_seek: Option<(CursorID, CursorID)>,
    ended_coroutine: HashMap<usize, bool>, // flag to indicate that a coroutine has ended (key is the yield register)
    regex_cache: RegexCache,
    interrupted: bool,
}

impl ProgramState {
    pub fn new(max_registers: usize) -> Self {
        let btree_table_cursors = RefCell::new(BTreeMap::new());
        let btree_index_cursors = RefCell::new(BTreeMap::new());
        let pseudo_cursors = RefCell::new(BTreeMap::new());
        let sorter_cursors = RefCell::new(BTreeMap::new());
        let mut registers = Vec::with_capacity(max_registers);
        registers.resize(max_registers, OwnedValue::Null);
        Self {
            pc: 0,
            btree_table_cursors,
            btree_index_cursors,
            pseudo_cursors,
            sorter_cursors,
            registers,
            last_compare: None,
            deferred_seek: None,
            ended_coroutine: HashMap::new(),
            regex_cache: RegexCache::new(),
            interrupted: false,
        }
    }

    pub fn column_count(&self) -> usize {
        self.registers.len()
    }

    pub fn column(&self, i: usize) -> Option<String> {
        Some(format!("{:?}", self.registers[i]))
    }

    pub fn interrupt(&mut self) {
        self.interrupted = true;
    }

    pub fn is_interrupted(&self) -> bool {
        self.interrupted
    }
}

macro_rules! must_be_btree_cursor {
    ($cursor_id:expr, $cursor_ref:expr, $btree_table_cursors:expr, $btree_index_cursors:expr, $insn_name:expr) => {{
        let (_, cursor_type) = $cursor_ref.get($cursor_id).unwrap();
        let cursor = match cursor_type {
            CursorType::BTreeTable(_) => $btree_table_cursors.get_mut(&$cursor_id).unwrap(),
            CursorType::BTreeIndex(_) => $btree_index_cursors.get_mut(&$cursor_id).unwrap(),
            CursorType::Pseudo(_) => panic!("{} on pseudo cursor", $insn_name),
            CursorType::Sorter => panic!("{} on sorter cursor", $insn_name),
        };
        cursor
    }};
}

#[derive(Debug)]
pub struct Program {
    pub max_registers: usize,
    pub insns: Vec<Insn>,
    pub cursor_ref: Vec<(Option<String>, CursorType)>,
    pub database_header: Rc<RefCell<DatabaseHeader>>,
    pub comments: HashMap<InsnReference, &'static str>,
    pub connection: Weak<Connection>,
    pub auto_commit: bool,
}

impl Program {
    pub fn explain(&self) {
        println!("addr  opcode             p1    p2    p3    p4             p5  comment");
        println!("----  -----------------  ----  ----  ----  -------------  --  -------");
        let mut indent_count: usize = 0;
        let indent = "  ";
        let mut prev_insn: Option<&Insn> = None;
        for (addr, insn) in self.insns.iter().enumerate() {
            indent_count = get_indent_count(indent_count, insn, prev_insn);
            print_insn(
                self,
                addr as InsnReference,
                insn,
                indent.repeat(indent_count),
            );
            prev_insn = Some(insn);
        }
    }

    pub fn step<'a>(
        &self,
        state: &'a mut ProgramState,
        pager: Rc<Pager>,
    ) -> Result<StepResult<'a>> {
        loop {
            if state.is_interrupted() {
                return Ok(StepResult::Interrupt);
            }
            let insn = &self.insns[state.pc as usize];
            trace_insn(self, state.pc as InsnReference, insn);
            let mut btree_table_cursors = state.btree_table_cursors.borrow_mut();
            let mut btree_index_cursors = state.btree_index_cursors.borrow_mut();
            let mut pseudo_cursors = state.pseudo_cursors.borrow_mut();
            let mut sorter_cursors = state.sorter_cursors.borrow_mut();
            match insn {
                Insn::Init { target_pc } => {
                    assert!(target_pc.is_offset());
                    state.pc = target_pc.to_offset_int();
                }
                Insn::Add { lhs, rhs, dest } => {
                    state.registers[*dest] =
                        exec_add(&state.registers[*lhs], &state.registers[*rhs]);
                    state.pc += 1;
                }
                Insn::Subtract { lhs, rhs, dest } => {
                    state.registers[*dest] =
                        exec_subtract(&state.registers[*lhs], &state.registers[*rhs]);
                    state.pc += 1;
                }
                Insn::Multiply { lhs, rhs, dest } => {
                    state.registers[*dest] =
                        exec_multiply(&state.registers[*lhs], &state.registers[*rhs]);
                    state.pc += 1;
                }
                Insn::Divide { lhs, rhs, dest } => {
                    state.registers[*dest] =
                        exec_divide(&state.registers[*lhs], &state.registers[*rhs]);
                    state.pc += 1;
                }
                Insn::Remainder { lhs, rhs, dest } => {
                    state.registers[*dest] =
                        exec_remainder(&state.registers[*lhs], &state.registers[*rhs]);
                    state.pc += 1;
                }
                Insn::BitAnd { lhs, rhs, dest } => {
                    state.registers[*dest] =
                        exec_bit_and(&state.registers[*lhs], &state.registers[*rhs]);
                    state.pc += 1;
                }
                Insn::BitOr { lhs, rhs, dest } => {
                    state.registers[*dest] =
                        exec_bit_or(&state.registers[*lhs], &state.registers[*rhs]);
                    state.pc += 1;
                }
                Insn::BitNot { reg, dest } => {
                    state.registers[*dest] = exec_bit_not(&state.registers[*reg]);
                    state.pc += 1;
                }
                Insn::Null { dest, dest_end } => {
                    if let Some(dest_end) = dest_end {
                        for i in *dest..=*dest_end {
                            state.registers[i] = OwnedValue::Null;
                        }
                    } else {
                        state.registers[*dest] = OwnedValue::Null;
                    }
                    state.pc += 1;
                }
                Insn::NullRow { cursor_id } => {
                    let cursor = must_be_btree_cursor!(
                        *cursor_id,
                        self.cursor_ref,
                        btree_table_cursors,
                        btree_index_cursors,
                        "NullRow"
                    );
                    cursor.set_null_flag(true);
                    state.pc += 1;
                }
                Insn::Compare {
                    start_reg_a,
                    start_reg_b,
                    count,
                } => {
                    let start_reg_a = *start_reg_a;
                    let start_reg_b = *start_reg_b;
                    let count = *count;

                    if start_reg_a + count > start_reg_b {
                        return Err(LimboError::InternalError(
                            "Compare registers overlap".to_string(),
                        ));
                    }

                    let mut cmp = None;
                    for i in 0..count {
                        let a = &state.registers[start_reg_a + i];
                        let b = &state.registers[start_reg_b + i];
                        cmp = Some(a.cmp(b));
                        if cmp != Some(std::cmp::Ordering::Equal) {
                            break;
                        }
                    }
                    state.last_compare = cmp;
                    state.pc += 1;
                }
                Insn::Jump {
                    target_pc_lt,
                    target_pc_eq,
                    target_pc_gt,
                } => {
                    assert!(target_pc_lt.is_offset());
                    assert!(target_pc_eq.is_offset());
                    assert!(target_pc_gt.is_offset());
                    let cmp = state.last_compare.take();
                    if cmp.is_none() {
                        return Err(LimboError::InternalError(
                            "Jump without compare".to_string(),
                        ));
                    }
                    let target_pc = match cmp.unwrap() {
                        std::cmp::Ordering::Less => *target_pc_lt,
                        std::cmp::Ordering::Equal => *target_pc_eq,
                        std::cmp::Ordering::Greater => *target_pc_gt,
                    };
                    state.pc = target_pc.to_offset_int();
                }
                Insn::Move {
                    source_reg,
                    dest_reg,
                    count,
                } => {
                    let source_reg = *source_reg;
                    let dest_reg = *dest_reg;
                    let count = *count;
                    for i in 0..count {
                        state.registers[dest_reg + i] = std::mem::replace(
                            &mut state.registers[source_reg + i],
                            OwnedValue::Null,
                        );
                    }
                    state.pc += 1;
                }
                Insn::IfPos {
                    reg,
                    target_pc,
                    decrement_by,
                } => {
                    assert!(target_pc.is_offset());
                    let reg = *reg;
                    let target_pc = *target_pc;
                    match &state.registers[reg] {
                        OwnedValue::Integer(n) if *n > 0 => {
                            state.pc = target_pc.to_offset_int();
                            state.registers[reg] = OwnedValue::Integer(*n - *decrement_by as i64);
                        }
                        OwnedValue::Integer(_) => {
                            state.pc += 1;
                        }
                        _ => {
                            return Err(LimboError::InternalError(
                                "IfPos: the value in the register is not an integer".into(),
                            ));
                        }
                    }
                }
                Insn::NotNull { reg, target_pc } => {
                    assert!(target_pc.is_offset());
                    let reg = *reg;
                    let target_pc = *target_pc;
                    match &state.registers[reg] {
                        OwnedValue::Null => {
                            state.pc += 1;
                        }
                        _ => {
                            state.pc = target_pc.to_offset_int();
                        }
                    }
                }

                Insn::Eq {
                    lhs,
                    rhs,
                    target_pc,
                } => {
                    assert!(target_pc.is_offset());
                    let lhs = *lhs;
                    let rhs = *rhs;
                    let target_pc = *target_pc;
                    match (&state.registers[lhs], &state.registers[rhs]) {
                        (_, OwnedValue::Null) | (OwnedValue::Null, _) => {
                            state.pc = target_pc.to_offset_int();
                        }
                        _ => {
                            if state.registers[lhs] == state.registers[rhs] {
                                state.pc = target_pc.to_offset_int();
                            } else {
                                state.pc += 1;
                            }
                        }
                    }
                }
                Insn::Ne {
                    lhs,
                    rhs,
                    target_pc,
                } => {
                    assert!(target_pc.is_offset());
                    let lhs = *lhs;
                    let rhs = *rhs;
                    let target_pc = *target_pc;
                    match (&state.registers[lhs], &state.registers[rhs]) {
                        (_, OwnedValue::Null) | (OwnedValue::Null, _) => {
                            state.pc = target_pc.to_offset_int();
                        }
                        _ => {
                            if state.registers[lhs] != state.registers[rhs] {
                                state.pc = target_pc.to_offset_int();
                            } else {
                                state.pc += 1;
                            }
                        }
                    }
                }
                Insn::Lt {
                    lhs,
                    rhs,
                    target_pc,
                } => {
                    assert!(target_pc.is_offset());
                    let lhs = *lhs;
                    let rhs = *rhs;
                    let target_pc = *target_pc;
                    match (&state.registers[lhs], &state.registers[rhs]) {
                        (_, OwnedValue::Null) | (OwnedValue::Null, _) => {
                            state.pc = target_pc.to_offset_int();
                        }
                        _ => {
                            if state.registers[lhs] < state.registers[rhs] {
                                state.pc = target_pc.to_offset_int();
                            } else {
                                state.pc += 1;
                            }
                        }
                    }
                }
                Insn::Le {
                    lhs,
                    rhs,
                    target_pc,
                } => {
                    assert!(target_pc.is_offset());
                    let lhs = *lhs;
                    let rhs = *rhs;
                    let target_pc = *target_pc;
                    match (&state.registers[lhs], &state.registers[rhs]) {
                        (_, OwnedValue::Null) | (OwnedValue::Null, _) => {
                            state.pc = target_pc.to_offset_int();
                        }
                        _ => {
                            if state.registers[lhs] <= state.registers[rhs] {
                                state.pc = target_pc.to_offset_int();
                            } else {
                                state.pc += 1;
                            }
                        }
                    }
                }
                Insn::Gt {
                    lhs,
                    rhs,
                    target_pc,
                } => {
                    assert!(target_pc.is_offset());
                    let lhs = *lhs;
                    let rhs = *rhs;
                    let target_pc = *target_pc;
                    match (&state.registers[lhs], &state.registers[rhs]) {
                        (_, OwnedValue::Null) | (OwnedValue::Null, _) => {
                            state.pc = target_pc.to_offset_int();
                        }
                        _ => {
                            if state.registers[lhs] > state.registers[rhs] {
                                state.pc = target_pc.to_offset_int();
                            } else {
                                state.pc += 1;
                            }
                        }
                    }
                }
                Insn::Ge {
                    lhs,
                    rhs,
                    target_pc,
                } => {
                    assert!(target_pc.is_offset());
                    let lhs = *lhs;
                    let rhs = *rhs;
                    let target_pc = *target_pc;
                    match (&state.registers[lhs], &state.registers[rhs]) {
                        (_, OwnedValue::Null) | (OwnedValue::Null, _) => {
                            state.pc = target_pc.to_offset_int();
                        }
                        _ => {
                            if state.registers[lhs] >= state.registers[rhs] {
                                state.pc = target_pc.to_offset_int();
                            } else {
                                state.pc += 1;
                            }
                        }
                    }
                }
                Insn::If {
                    reg,
                    target_pc,
                    null_reg,
                } => {
                    assert!(target_pc.is_offset());
                    if exec_if(&state.registers[*reg], &state.registers[*null_reg], false) {
                        state.pc = target_pc.to_offset_int();
                    } else {
                        state.pc += 1;
                    }
                }
                Insn::IfNot {
                    reg,
                    target_pc,
                    null_reg,
                } => {
                    assert!(target_pc.is_offset());
                    if exec_if(&state.registers[*reg], &state.registers[*null_reg], true) {
                        state.pc = target_pc.to_offset_int();
                    } else {
                        state.pc += 1;
                    }
                }
                Insn::OpenReadAsync {
                    cursor_id,
                    root_page,
                } => {
                    let (_, cursor_type) = self.cursor_ref.get(*cursor_id).unwrap();
                    let cursor =
                        BTreeCursor::new(pager.clone(), *root_page, self.database_header.clone());
                    match cursor_type {
                        CursorType::BTreeTable(_) => {
                            btree_table_cursors.insert(*cursor_id, cursor);
                        }
                        CursorType::BTreeIndex(_) => {
                            btree_index_cursors.insert(*cursor_id, cursor);
                        }
                        CursorType::Pseudo(_) => {
                            panic!("OpenReadAsync on pseudo cursor");
                        }
                        CursorType::Sorter => {
                            panic!("OpenReadAsync on sorter cursor");
                        }
                    }
                    state.pc += 1;
                }
                Insn::OpenReadAwait => {
                    state.pc += 1;
                }
                Insn::OpenPseudo {
                    cursor_id,
                    content_reg: _,
                    num_fields: _,
                } => {
                    let cursor = PseudoCursor::new();
                    pseudo_cursors.insert(*cursor_id, cursor);
                    state.pc += 1;
                }
                Insn::RewindAsync { cursor_id } => {
                    let cursor = must_be_btree_cursor!(
                        *cursor_id,
                        self.cursor_ref,
                        btree_table_cursors,
                        btree_index_cursors,
                        "RewindAsync"
                    );
                    return_if_io!(cursor.rewind());
                    state.pc += 1;
                }
                Insn::LastAsync { cursor_id } => {
                    let cursor = must_be_btree_cursor!(
                        *cursor_id,
                        self.cursor_ref,
                        btree_table_cursors,
                        btree_index_cursors,
                        "LastAsync"
                    );
                    return_if_io!(cursor.last());
                    state.pc += 1;
                }
                Insn::LastAwait {
                    cursor_id,
                    pc_if_empty,
                } => {
                    assert!(pc_if_empty.is_offset());
                    let cursor = must_be_btree_cursor!(
                        *cursor_id,
                        self.cursor_ref,
                        btree_table_cursors,
                        btree_index_cursors,
                        "LastAwait"
                    );
                    cursor.wait_for_completion()?;
                    if cursor.is_empty() {
                        state.pc = pc_if_empty.to_offset_int();
                    } else {
                        state.pc += 1;
                    }
                }
                Insn::RewindAwait {
                    cursor_id,
                    pc_if_empty,
                } => {
                    assert!(pc_if_empty.is_offset());
                    let cursor = must_be_btree_cursor!(
                        *cursor_id,
                        self.cursor_ref,
                        btree_table_cursors,
                        btree_index_cursors,
                        "RewindAwait"
                    );
                    cursor.wait_for_completion()?;
                    if cursor.is_empty() {
                        state.pc = pc_if_empty.to_offset_int();
                    } else {
                        state.pc += 1;
                    }
                }
                Insn::Column {
                    cursor_id,
                    column,
                    dest,
                } => {
                    if let Some((index_cursor_id, table_cursor_id)) = state.deferred_seek.take() {
                        let index_cursor = btree_index_cursors.get_mut(&index_cursor_id).unwrap();
                        let rowid = index_cursor.rowid()?;
                        let table_cursor = btree_table_cursors.get_mut(&table_cursor_id).unwrap();
                        match table_cursor.seek(SeekKey::TableRowId(rowid.unwrap()), SeekOp::EQ)? {
                            CursorResult::Ok(_) => {}
                            CursorResult::IO => {
                                state.deferred_seek = Some((index_cursor_id, table_cursor_id));
                                return Ok(StepResult::IO);
                            }
                        }
                    }
                    let (_, cursor_type) = self.cursor_ref.get(*cursor_id).unwrap();
                    match cursor_type {
                        CursorType::BTreeTable(_) | CursorType::BTreeIndex(_) => {
                            let cursor = must_be_btree_cursor!(
                                *cursor_id,
                                self.cursor_ref,
                                btree_table_cursors,
                                btree_index_cursors,
                                "Column"
                            );
                            let record = cursor.record()?;
                            if let Some(record) = record.as_ref() {
                                state.registers[*dest] = if cursor.get_null_flag() {
                                    OwnedValue::Null
                                } else {
                                    record.values[*column].clone()
                                };
                            } else {
                                state.registers[*dest] = OwnedValue::Null;
                            }
                        }
                        CursorType::Sorter => {
                            let cursor = sorter_cursors.get_mut(cursor_id).unwrap();
                            if let Some(record) = cursor.record() {
                                state.registers[*dest] = record.values[*column].clone();
                            } else {
                                state.registers[*dest] = OwnedValue::Null;
                            }
                        }
                        CursorType::Pseudo(_) => {
                            let cursor = pseudo_cursors.get_mut(cursor_id).unwrap();
                            if let Some(record) = cursor.record() {
                                state.registers[*dest] = record.values[*column].clone();
                            } else {
                                state.registers[*dest] = OwnedValue::Null;
                            }
                        }
                    }

                    state.pc += 1;
                }
                Insn::MakeRecord {
                    start_reg,
                    count,
                    dest_reg,
                } => {
                    let record = make_owned_record(&state.registers, start_reg, count);
                    state.registers[*dest_reg] = OwnedValue::Record(record);
                    state.pc += 1;
                }
                Insn::ResultRow { start_reg, count } => {
                    let record = make_record(&state.registers, start_reg, count);
                    state.pc += 1;
                    return Ok(StepResult::Row(record));
                }
                Insn::NextAsync { cursor_id } => {
                    let cursor = must_be_btree_cursor!(
                        *cursor_id,
                        self.cursor_ref,
                        btree_table_cursors,
                        btree_index_cursors,
                        "NextAsync"
                    );
                    cursor.set_null_flag(false);
                    return_if_io!(cursor.next());
                    state.pc += 1;
                }
                Insn::PrevAsync { cursor_id } => {
                    let cursor = must_be_btree_cursor!(
                        *cursor_id,
                        self.cursor_ref,
                        btree_table_cursors,
                        btree_index_cursors,
                        "PrevAsync"
                    );
                    cursor.set_null_flag(false);
                    return_if_io!(cursor.prev());
                    state.pc += 1;
                }
                Insn::PrevAwait {
                    cursor_id,
                    pc_if_next,
                } => {
                    assert!(pc_if_next.is_offset());
                    let cursor = must_be_btree_cursor!(
                        *cursor_id,
                        self.cursor_ref,
                        btree_table_cursors,
                        btree_index_cursors,
                        "PrevAwait"
                    );
                    cursor.wait_for_completion()?;
                    if !cursor.is_empty() {
                        state.pc = pc_if_next.to_offset_int();
                    } else {
                        state.pc += 1;
                    }
                }
                Insn::NextAwait {
                    cursor_id,
                    pc_if_next,
                } => {
                    assert!(pc_if_next.is_offset());
                    let cursor = must_be_btree_cursor!(
                        *cursor_id,
                        self.cursor_ref,
                        btree_table_cursors,
                        btree_index_cursors,
                        "NextAwait"
                    );
                    cursor.wait_for_completion()?;
                    if !cursor.is_empty() {
                        state.pc = pc_if_next.to_offset_int();
                    } else {
                        state.pc += 1;
                    }
                }
                Insn::Halt {
                    err_code,
                    description,
                } => {
                    match *err_code {
                        0 => {}
                        SQLITE_CONSTRAINT_PRIMARYKEY => {
                            return Err(LimboError::Constraint(format!(
                                "UNIQUE constraint failed: {} (19)",
                                description
                            )));
                        }
                        _ => {
                            return Err(LimboError::Constraint(format!(
                                "undocumented halt error code {}",
                                description
                            )));
                        }
                    }
                    log::trace!("Halt auto_commit {}", self.auto_commit);
                    if self.auto_commit {
                        return match pager.end_tx() {
                            Ok(crate::storage::wal::CheckpointStatus::IO) => Ok(StepResult::IO),
                            Ok(crate::storage::wal::CheckpointStatus::Done) => Ok(StepResult::Done),
                            Err(e) => Err(e),
                        };
                    } else {
                        return Ok(StepResult::Done);
                    }
                }
                Insn::Transaction { write } => {
                    let connection = self.connection.upgrade().unwrap();
                    let current_state = connection.transaction_state.borrow().clone();
                    let (new_transaction_state, updated) = match (&current_state, write) {
                        (crate::TransactionState::Write, true) => (TransactionState::Write, false),
                        (crate::TransactionState::Write, false) => (TransactionState::Write, false),
                        (crate::TransactionState::Read, true) => (TransactionState::Write, true),
                        (crate::TransactionState::Read, false) => (TransactionState::Read, false),
                        (crate::TransactionState::None, true) => (TransactionState::Write, true),
                        (crate::TransactionState::None, false) => (TransactionState::Read, true),
                    };

                    if updated && matches!(current_state, TransactionState::None) {
                        if let LimboResult::Busy = pager.begin_read_tx()? {
                            log::trace!("begin_read_tx busy");
                            return Ok(StepResult::Busy);
                        }
                    }

                    if updated && matches!(new_transaction_state, TransactionState::Write) {
                        if let LimboResult::Busy = pager.begin_write_tx()? {
                            log::trace!("begin_write_tx busy");
                            return Ok(StepResult::Busy);
                        }
                    }
                    if updated {
                        connection
                            .transaction_state
                            .replace(new_transaction_state.clone());
                    }
                    state.pc += 1;
                }
                Insn::Goto { target_pc } => {
                    assert!(target_pc.is_offset());
                    state.pc = target_pc.to_offset_int();
                }
                Insn::Gosub {
                    target_pc,
                    return_reg,
                } => {
                    assert!(target_pc.is_offset());
                    state.registers[*return_reg] = OwnedValue::Integer((state.pc + 1) as i64);
                    state.pc = target_pc.to_offset_int();
                }
                Insn::Return { return_reg } => {
                    if let OwnedValue::Integer(pc) = state.registers[*return_reg] {
                        let pc: u32 = pc
                            .try_into()
                            .unwrap_or_else(|_| panic!("Return register is negative: {}", pc));
                        state.pc = pc;
                    } else {
                        return Err(LimboError::InternalError(
                            "Return register is not an integer".to_string(),
                        ));
                    }
                }
                Insn::Integer { value, dest } => {
                    state.registers[*dest] = OwnedValue::Integer(*value);
                    state.pc += 1;
                }
                Insn::Real { value, dest } => {
                    state.registers[*dest] = OwnedValue::Float(*value);
                    state.pc += 1;
                }
                Insn::RealAffinity { register } => {
                    if let OwnedValue::Integer(i) = &state.registers[*register] {
                        state.registers[*register] = OwnedValue::Float(*i as f64);
                    };
                    state.pc += 1;
                }
                Insn::String8 { value, dest } => {
                    state.registers[*dest] = OwnedValue::build_text(Rc::new(value.into()));
                    state.pc += 1;
                }
                Insn::Blob { value, dest } => {
                    state.registers[*dest] = OwnedValue::Blob(Rc::new(value.clone()));
                    state.pc += 1;
                }
                Insn::RowId { cursor_id, dest } => {
                    if let Some((index_cursor_id, table_cursor_id)) = state.deferred_seek.take() {
                        let index_cursor = btree_index_cursors.get_mut(&index_cursor_id).unwrap();
                        let rowid = index_cursor.rowid()?;
                        let table_cursor = btree_table_cursors.get_mut(&table_cursor_id).unwrap();
                        match table_cursor.seek(SeekKey::TableRowId(rowid.unwrap()), SeekOp::EQ)? {
                            CursorResult::Ok(_) => {}
                            CursorResult::IO => {
                                state.deferred_seek = Some((index_cursor_id, table_cursor_id));
                                return Ok(StepResult::IO);
                            }
                        }
                    }

                    let cursor = btree_table_cursors.get_mut(cursor_id).unwrap();
                    if let Some(ref rowid) = cursor.rowid()? {
                        state.registers[*dest] = OwnedValue::Integer(*rowid as i64);
                    } else {
                        state.registers[*dest] = OwnedValue::Null;
                    }
                    state.pc += 1;
                }
                Insn::SeekRowid {
                    cursor_id,
                    src_reg,
                    target_pc,
                } => {
                    assert!(target_pc.is_offset());
                    let cursor = btree_table_cursors.get_mut(cursor_id).unwrap();
                    let rowid = match &state.registers[*src_reg] {
                        OwnedValue::Integer(rowid) => *rowid as u64,
                        OwnedValue::Null => {
                            state.pc = target_pc.to_offset_int();
                            continue;
                        }
                        other => {
                            return Err(LimboError::InternalError(
                                format!("SeekRowid: the value in the register is not an integer or NULL: {}", other)
                            ));
                        }
                    };
                    let found = return_if_io!(cursor.seek(SeekKey::TableRowId(rowid), SeekOp::EQ));
                    if !found {
                        state.pc = target_pc.to_offset_int();
                    } else {
                        state.pc += 1;
                    }
                }
                Insn::DeferredSeek {
                    index_cursor_id,
                    table_cursor_id,
                } => {
                    state.deferred_seek = Some((*index_cursor_id, *table_cursor_id));
                    state.pc += 1;
                }
                Insn::SeekGE {
                    cursor_id,
                    start_reg,
                    num_regs,
                    target_pc,
                    is_index,
                } => {
                    assert!(target_pc.is_offset());
                    if *is_index {
                        let cursor = btree_index_cursors.get_mut(cursor_id).unwrap();
                        let record_from_regs: OwnedRecord =
                            make_owned_record(&state.registers, start_reg, num_regs);
                        let found = return_if_io!(
                            cursor.seek(SeekKey::IndexKey(&record_from_regs), SeekOp::GE)
                        );
                        if !found {
                            state.pc = target_pc.to_offset_int();
                        } else {
                            state.pc += 1;
                        }
                    } else {
                        let cursor = btree_table_cursors.get_mut(cursor_id).unwrap();
                        let rowid = match &state.registers[*start_reg] {
                            OwnedValue::Null => {
                                // All integer values are greater than null so we just rewind the cursor
                                return_if_io!(cursor.rewind());
                                state.pc += 1;
                                continue;
                            }
                            OwnedValue::Integer(rowid) => *rowid as u64,
                            _ => {
                                return Err(LimboError::InternalError(
                                    "SeekGE: the value in the register is not an integer".into(),
                                ));
                            }
                        };
                        let found =
                            return_if_io!(cursor.seek(SeekKey::TableRowId(rowid), SeekOp::GE));
                        if !found {
                            state.pc = target_pc.to_offset_int();
                        } else {
                            state.pc += 1;
                        }
                    }
                }
                Insn::SeekGT {
                    cursor_id,
                    start_reg,
                    num_regs,
                    target_pc,
                    is_index,
                } => {
                    assert!(target_pc.is_offset());
                    if *is_index {
                        let cursor = btree_index_cursors.get_mut(cursor_id).unwrap();
                        let record_from_regs: OwnedRecord =
                            make_owned_record(&state.registers, start_reg, num_regs);
                        let found = return_if_io!(
                            cursor.seek(SeekKey::IndexKey(&record_from_regs), SeekOp::GT)
                        );
                        if !found {
                            state.pc = target_pc.to_offset_int();
                        } else {
                            state.pc += 1;
                        }
                    } else {
                        let cursor = btree_table_cursors.get_mut(cursor_id).unwrap();
                        let rowid = match &state.registers[*start_reg] {
                            OwnedValue::Null => {
                                // All integer values are greater than null so we just rewind the cursor
                                return_if_io!(cursor.rewind());
                                state.pc += 1;
                                continue;
                            }
                            OwnedValue::Integer(rowid) => *rowid as u64,
                            _ => {
                                return Err(LimboError::InternalError(
                                    "SeekGT: the value in the register is not an integer".into(),
                                ));
                            }
                        };
                        let found =
                            return_if_io!(cursor.seek(SeekKey::TableRowId(rowid), SeekOp::GT));
                        if !found {
                            state.pc = target_pc.to_offset_int();
                        } else {
                            state.pc += 1;
                        }
                    }
                }
                Insn::IdxGE {
                    cursor_id,
                    start_reg,
                    num_regs,
                    target_pc,
                } => {
                    assert!(target_pc.is_offset());
                    let cursor = btree_index_cursors.get_mut(cursor_id).unwrap();
                    let record_from_regs: OwnedRecord =
                        make_owned_record(&state.registers, start_reg, num_regs);
                    if let Some(ref idx_record) = *cursor.record()? {
                        // omit the rowid from the idx_record, which is the last value
                        if idx_record.values[..idx_record.values.len() - 1]
                            >= *record_from_regs.values
                        {
                            state.pc = target_pc.to_offset_int();
                        } else {
                            state.pc += 1;
                        }
                    } else {
                        state.pc = target_pc.to_offset_int();
                    }
                }
                Insn::IdxGT {
                    cursor_id,
                    start_reg,
                    num_regs,
                    target_pc,
                } => {
                    assert!(target_pc.is_offset());
                    let cursor = btree_index_cursors.get_mut(cursor_id).unwrap();
                    let record_from_regs: OwnedRecord =
                        make_owned_record(&state.registers, start_reg, num_regs);
                    if let Some(ref idx_record) = *cursor.record()? {
                        // omit the rowid from the idx_record, which is the last value
                        if idx_record.values[..idx_record.values.len() - 1]
                            > *record_from_regs.values
                        {
                            state.pc = target_pc.to_offset_int();
                        } else {
                            state.pc += 1;
                        }
                    } else {
                        state.pc = target_pc.to_offset_int();
                    }
                }
                Insn::DecrJumpZero { reg, target_pc } => {
                    assert!(target_pc.is_offset());
                    match state.registers[*reg] {
                        OwnedValue::Integer(n) => {
                            let n = n - 1;
                            if n == 0 {
                                state.pc = target_pc.to_offset_int();
                            } else {
                                state.registers[*reg] = OwnedValue::Integer(n);
                                state.pc += 1;
                            }
                        }
                        _ => unreachable!("DecrJumpZero on non-integer register"),
                    }
                }
                Insn::AggStep {
                    acc_reg,
                    col,
                    delimiter,
                    func,
                } => {
                    if let OwnedValue::Null = &state.registers[*acc_reg] {
                        state.registers[*acc_reg] = match func {
                            AggFunc::Avg => OwnedValue::Agg(Box::new(AggContext::Avg(
                                OwnedValue::Float(0.0),
                                OwnedValue::Integer(0),
                            ))),
                            AggFunc::Sum => {
                                OwnedValue::Agg(Box::new(AggContext::Sum(OwnedValue::Null)))
                            }
                            AggFunc::Total => {
                                // The result of total() is always a floating point value.
                                // No overflow error is ever raised if any prior input was a floating point value.
                                // Total() never throws an integer overflow.
                                OwnedValue::Agg(Box::new(AggContext::Sum(OwnedValue::Float(0.0))))
                            }
                            AggFunc::Count => {
                                OwnedValue::Agg(Box::new(AggContext::Count(OwnedValue::Integer(0))))
                            }
                            AggFunc::Max => {
                                let col = state.registers[*col].clone();
                                match col {
                                    OwnedValue::Integer(_) => {
                                        OwnedValue::Agg(Box::new(AggContext::Max(None)))
                                    }
                                    OwnedValue::Float(_) => {
                                        OwnedValue::Agg(Box::new(AggContext::Max(None)))
                                    }
                                    OwnedValue::Text(_) => {
                                        OwnedValue::Agg(Box::new(AggContext::Max(None)))
                                    }
                                    _ => {
                                        unreachable!();
                                    }
                                }
                            }
                            AggFunc::Min => {
                                let col = state.registers[*col].clone();
                                match col {
                                    OwnedValue::Integer(_) => {
                                        OwnedValue::Agg(Box::new(AggContext::Min(None)))
                                    }
                                    OwnedValue::Float(_) => {
                                        OwnedValue::Agg(Box::new(AggContext::Min(None)))
                                    }
                                    OwnedValue::Text(_) => {
                                        OwnedValue::Agg(Box::new(AggContext::Min(None)))
                                    }
                                    _ => {
                                        unreachable!();
                                    }
                                }
                            }
                            AggFunc::GroupConcat | AggFunc::StringAgg => {
                                OwnedValue::Agg(Box::new(AggContext::GroupConcat(
                                    OwnedValue::build_text(Rc::new("".to_string())),
                                )))
                            }
                        };
                    }
                    match func {
                        AggFunc::Avg => {
                            let col = state.registers[*col].clone();
                            let OwnedValue::Agg(agg) = state.registers[*acc_reg].borrow_mut()
                            else {
                                unreachable!();
                            };
                            let AggContext::Avg(acc, count) = agg.borrow_mut() else {
                                unreachable!();
                            };
                            *acc += col;
                            *count += 1;
                        }
                        AggFunc::Sum | AggFunc::Total => {
                            let col = state.registers[*col].clone();
                            let OwnedValue::Agg(agg) = state.registers[*acc_reg].borrow_mut()
                            else {
                                unreachable!();
                            };
                            let AggContext::Sum(acc) = agg.borrow_mut() else {
                                unreachable!();
                            };
                            *acc += col;
                        }
                        AggFunc::Count => {
                            let OwnedValue::Agg(agg) = state.registers[*acc_reg].borrow_mut()
                            else {
                                unreachable!();
                            };
                            let AggContext::Count(count) = agg.borrow_mut() else {
                                unreachable!();
                            };
                            *count += 1;
                        }
                        AggFunc::Max => {
                            let col = state.registers[*col].clone();
                            let OwnedValue::Agg(agg) = state.registers[*acc_reg].borrow_mut()
                            else {
                                unreachable!();
                            };
                            let AggContext::Max(acc) = agg.borrow_mut() else {
                                unreachable!();
                            };

                            match (acc.as_mut(), col) {
                                (None, value) => {
                                    *acc = Some(value);
                                }
                                (
                                    Some(OwnedValue::Integer(ref mut current_max)),
                                    OwnedValue::Integer(value),
                                ) => {
                                    if value > *current_max {
                                        *current_max = value;
                                    }
                                }
                                (
                                    Some(OwnedValue::Float(ref mut current_max)),
                                    OwnedValue::Float(value),
                                ) => {
                                    if value > *current_max {
                                        *current_max = value;
                                    }
                                }
                                (
                                    Some(OwnedValue::Text(ref mut current_max)),
                                    OwnedValue::Text(value),
                                ) => {
                                    if value.value > current_max.value {
                                        *current_max = value;
                                    }
                                }
                                _ => {
                                    eprintln!("Unexpected types in max aggregation");
                                }
                            }
                        }
                        AggFunc::Min => {
                            let col = state.registers[*col].clone();
                            let OwnedValue::Agg(agg) = state.registers[*acc_reg].borrow_mut()
                            else {
                                unreachable!();
                            };
                            let AggContext::Min(acc) = agg.borrow_mut() else {
                                unreachable!();
                            };

                            match (acc.as_mut(), col) {
                                (None, value) => {
                                    *acc.borrow_mut() = Some(value);
                                }
                                (
                                    Some(OwnedValue::Integer(ref mut current_min)),
                                    OwnedValue::Integer(value),
                                ) => {
                                    if value < *current_min {
                                        *current_min = value;
                                    }
                                }
                                (
                                    Some(OwnedValue::Float(ref mut current_min)),
                                    OwnedValue::Float(value),
                                ) => {
                                    if value < *current_min {
                                        *current_min = value;
                                    }
                                }
                                (
                                    Some(OwnedValue::Text(ref mut current_min)),
                                    OwnedValue::Text(text),
                                ) => {
                                    if text.value < current_min.value {
                                        *current_min = text;
                                    }
                                }
                                _ => {
                                    eprintln!("Unexpected types in min aggregation");
                                }
                            }
                        }
                        AggFunc::GroupConcat | AggFunc::StringAgg => {
                            let col = state.registers[*col].clone();
                            let delimiter = state.registers[*delimiter].clone();
                            let OwnedValue::Agg(agg) = state.registers[*acc_reg].borrow_mut()
                            else {
                                unreachable!();
                            };
                            let AggContext::GroupConcat(acc) = agg.borrow_mut() else {
                                unreachable!();
                            };
                            if acc.to_string().is_empty() {
                                *acc = col;
                            } else {
                                *acc += delimiter;
                                *acc += col;
                            }
                        }
                    };
                    state.pc += 1;
                }
                Insn::AggFinal { register, func } => {
                    match state.registers[*register].borrow_mut() {
                        OwnedValue::Agg(agg) => {
                            match func {
                                AggFunc::Avg => {
                                    let AggContext::Avg(acc, count) = agg.borrow_mut() else {
                                        unreachable!();
                                    };
                                    *acc /= count.clone();
                                }
                                AggFunc::Sum | AggFunc::Total => {}
                                AggFunc::Count => {}
                                AggFunc::Max => {}
                                AggFunc::Min => {}
                                AggFunc::GroupConcat | AggFunc::StringAgg => {}
                            };
                        }
                        OwnedValue::Null => {
                            // when the set is empty
                            match func {
                                AggFunc::Total => {
                                    state.registers[*register] = OwnedValue::Float(0.0);
                                }
                                AggFunc::Count => {
                                    state.registers[*register] = OwnedValue::Integer(0);
                                }
                                _ => {}
                            }
                        }
                        _ => {
                            unreachable!();
                        }
                    };
                    state.pc += 1;
                }
                Insn::SorterOpen {
                    cursor_id,
                    columns: _,
                    order,
                } => {
                    let order = order
                        .values
                        .iter()
                        .map(|v| match v {
                            OwnedValue::Integer(i) => *i == 0,
                            _ => unreachable!(),
                        })
                        .collect();
                    let cursor = sorter::Sorter::new(order);
                    sorter_cursors.insert(*cursor_id, cursor);
                    state.pc += 1;
                }
                Insn::SorterData {
                    cursor_id,
                    dest_reg,
                    pseudo_cursor,
                } => {
                    let sorter_cursor = sorter_cursors.get_mut(cursor_id).unwrap();
                    let record = match sorter_cursor.record() {
                        Some(record) => record.clone(),
                        None => {
                            state.pc += 1;
                            continue;
                        }
                    };
                    state.registers[*dest_reg] = OwnedValue::Record(record.clone());
                    let pseudo_cursor = pseudo_cursors.get_mut(pseudo_cursor).unwrap();
                    pseudo_cursor.insert(record);
                    state.pc += 1;
                }
                Insn::SorterInsert {
                    cursor_id,
                    record_reg,
                } => {
                    let cursor = sorter_cursors.get_mut(cursor_id).unwrap();
                    let record = match &state.registers[*record_reg] {
                        OwnedValue::Record(record) => record,
                        _ => unreachable!("SorterInsert on non-record register"),
                    };
                    cursor.insert(record);
                    state.pc += 1;
                }
                Insn::SorterSort {
                    cursor_id,
                    pc_if_empty,
                } => {
                    if let Some(cursor) = sorter_cursors.get_mut(cursor_id) {
                        cursor.sort();
                        state.pc += 1;
                    } else {
                        state.pc = pc_if_empty.to_offset_int();
                    }
                }
                Insn::SorterNext {
                    cursor_id,
                    pc_if_next,
                } => {
                    assert!(pc_if_next.is_offset());
                    let cursor = sorter_cursors.get_mut(cursor_id).unwrap();
                    cursor.next();
                    if !cursor.is_empty() {
                        state.pc = pc_if_next.to_offset_int();
                    } else {
                        state.pc += 1;
                    }
                }
                Insn::Function {
                    constant_mask,
                    func,
                    start_reg,
                    dest,
                } => {
                    let arg_count = func.arg_count;
                    match &func.func {
                        #[cfg(feature = "json")]
                        crate::function::Func::Json(json_func) => match json_func {
                            JsonFunc::Json => {
                                let json_value = &state.registers[*start_reg];
                                let json_str = get_json(json_value);
                                match json_str {
                                    Ok(json) => state.registers[*dest] = json,
                                    Err(e) => return Err(e),
                                }
                            }
                            JsonFunc::JsonArray => {
                                let reg_values =
                                    &state.registers[*start_reg..*start_reg + arg_count];

                                let json_array = json_array(reg_values);

                                match json_array {
                                    Ok(json) => state.registers[*dest] = json,
                                    Err(e) => return Err(e),
                                }
                            }
                            JsonFunc::JsonExtract => {
                                let result = match arg_count {
                                    0 => json_extract(&OwnedValue::Null, &[]),
                                    _ => {
                                        let val = &state.registers[*start_reg];
                                        let reg_values = &state.registers
                                            [*start_reg + 1..*start_reg + arg_count];

                                        json_extract(val, reg_values)
                                    }
                                };

                                match result {
                                    Ok(json) => state.registers[*dest] = json,
                                    Err(e) => return Err(e),
                                }
                            }
                            JsonFunc::JsonArrowExtract | JsonFunc::JsonArrowShiftExtract => {
                                assert_eq!(arg_count, 2);
                                let json = &state.registers[*start_reg];
                                let path = &state.registers[*start_reg + 1];
                                let json_func = match json_func {
                                    JsonFunc::JsonArrowExtract => json_arrow_extract,
                                    JsonFunc::JsonArrowShiftExtract => json_arrow_shift_extract,
                                    _ => unreachable!(),
                                };
                                let json_str = json_func(json, path);
                                match json_str {
                                    Ok(json) => state.registers[*dest] = json,
                                    Err(e) => return Err(e),
                                }
                            }
                            JsonFunc::JsonArrayLength | JsonFunc::JsonType => {
                                let json_value = &state.registers[*start_reg];
                                let path_value = if arg_count > 1 {
                                    Some(&state.registers[*start_reg + 1])
                                } else {
                                    None
                                };
                                let func_result = match json_func {
                                    JsonFunc::JsonArrayLength => {
                                        json_array_length(json_value, path_value)
                                    }
                                    JsonFunc::JsonType => json_type(json_value, path_value),
                                    _ => unreachable!(),
                                };

                                match func_result {
                                    Ok(result) => state.registers[*dest] = result,
                                    Err(e) => return Err(e),
                                }
                            }
<<<<<<< HEAD
                        },
=======
                        }
                        #[cfg(feature = "json")]
                        crate::function::Func::Json(JsonFunc::JsonErrorPosition) => {
                            let json_value = &state.registers[*start_reg];
                            match json_error_position(json_value) {
                                Ok(pos) => state.registers[*dest] = pos,
                                Err(e) => return Err(e),
                            }
                        }
>>>>>>> 96148af3
                        crate::function::Func::Scalar(scalar_func) => match scalar_func {
                            ScalarFunc::Cast => {
                                assert!(arg_count == 2);
                                assert!(*start_reg + 1 < state.registers.len());
                                let reg_value_argument = state.registers[*start_reg].clone();
                                let OwnedValue::Text(reg_value_type) =
                                    state.registers[*start_reg + 1].clone()
                                else {
                                    unreachable!("Cast with non-text type");
                                };
                                let result = exec_cast(&reg_value_argument, &reg_value_type.value);
                                state.registers[*dest] = result;
                            }
                            ScalarFunc::Changes => {
                                let res = &self.connection.upgrade().unwrap().last_change;
                                let changes = res.get();
                                state.registers[*dest] = OwnedValue::Integer(changes);
                            }
                            ScalarFunc::Char => {
                                let reg_values =
                                    state.registers[*start_reg..*start_reg + arg_count].to_vec();
                                state.registers[*dest] = exec_char(reg_values);
                            }
                            ScalarFunc::Coalesce => {}
                            ScalarFunc::Concat => {
                                let result = exec_concat(
                                    &state.registers[*start_reg..*start_reg + arg_count],
                                );
                                state.registers[*dest] = result;
                            }
                            ScalarFunc::ConcatWs => {
                                let result = exec_concat_ws(
                                    &state.registers[*start_reg..*start_reg + arg_count],
                                );
                                state.registers[*dest] = result;
                            }
                            ScalarFunc::Glob => {
                                let pattern = &state.registers[*start_reg];
                                let text = &state.registers[*start_reg + 1];
                                let result = match (pattern, text) {
                                    (OwnedValue::Text(pattern), OwnedValue::Text(text)) => {
                                        let cache = if *constant_mask > 0 {
                                            Some(&mut state.regex_cache.glob)
                                        } else {
                                            None
                                        };
                                        OwnedValue::Integer(exec_glob(
                                            cache,
                                            &pattern.value,
                                            &text.value,
                                        )
                                            as i64)
                                    }
                                    _ => {
                                        unreachable!("Like on non-text registers");
                                    }
                                };
                                state.registers[*dest] = result;
                            }
                            ScalarFunc::IfNull => {}
                            ScalarFunc::Iif => {}
                            ScalarFunc::Instr => {
                                let reg_value = &state.registers[*start_reg];
                                let pattern_value = &state.registers[*start_reg + 1];
                                let result = exec_instr(reg_value, pattern_value);
                                state.registers[*dest] = result;
                            }
                            ScalarFunc::LastInsertRowid => {
                                if let Some(conn) = self.connection.upgrade() {
                                    state.registers[*dest] =
                                        OwnedValue::Integer(conn.last_insert_rowid() as i64);
                                } else {
                                    state.registers[*dest] = OwnedValue::Null;
                                }
                            }
                            ScalarFunc::Like => {
                                let pattern = &state.registers[*start_reg];
                                let text = &state.registers[*start_reg + 1];

                                let result = match (pattern, text) {
                                    (OwnedValue::Text(pattern), OwnedValue::Text(text))
                                        if arg_count == 3 =>
                                    {
                                        let escape = match construct_like_escape_arg(
                                            &state.registers[*start_reg + 2],
                                        ) {
                                            Ok(x) => x,
                                            Err(e) => return Result::Err(e),
                                        };

                                        OwnedValue::Integer(exec_like_with_escape(
                                            &pattern.value,
                                            &text.value,
                                            escape,
                                        )
                                            as i64)
                                    }
                                    (OwnedValue::Text(pattern), OwnedValue::Text(text)) => {
                                        let cache = if *constant_mask > 0 {
                                            Some(&mut state.regex_cache.like)
                                        } else {
                                            None
                                        };
                                        OwnedValue::Integer(exec_like(
                                            cache,
                                            &pattern.value,
                                            &text.value,
                                        )
                                            as i64)
                                    }
                                    _ => {
                                        unreachable!("Like on non-text registers");
                                    }
                                };

                                state.registers[*dest] = result;
                            }
                            ScalarFunc::Abs
                            | ScalarFunc::Lower
                            | ScalarFunc::Upper
                            | ScalarFunc::Length
                            | ScalarFunc::OctetLength
                            | ScalarFunc::Typeof
                            | ScalarFunc::Unicode
                            | ScalarFunc::Quote
                            | ScalarFunc::RandomBlob
                            | ScalarFunc::Sign
                            | ScalarFunc::Soundex
                            | ScalarFunc::ZeroBlob => {
                                let reg_value = state.registers[*start_reg].borrow_mut();
                                let result = match scalar_func {
                                    ScalarFunc::Sign => exec_sign(reg_value),
                                    ScalarFunc::Abs => exec_abs(reg_value),
                                    ScalarFunc::Lower => exec_lower(reg_value),
                                    ScalarFunc::Upper => exec_upper(reg_value),
                                    ScalarFunc::Length => Some(exec_length(reg_value)),
                                    ScalarFunc::OctetLength => Some(exec_octet_length(reg_value)),
                                    ScalarFunc::Typeof => Some(exec_typeof(reg_value)),
                                    ScalarFunc::Unicode => Some(exec_unicode(reg_value)),
                                    ScalarFunc::Quote => Some(exec_quote(reg_value)),
                                    ScalarFunc::RandomBlob => Some(exec_randomblob(reg_value)),
                                    ScalarFunc::ZeroBlob => Some(exec_zeroblob(reg_value)),
                                    ScalarFunc::Soundex => Some(exec_soundex(reg_value)),
                                    _ => unreachable!(),
                                };
                                state.registers[*dest] = result.unwrap_or(OwnedValue::Null);
                            }
                            ScalarFunc::Hex => {
                                let reg_value = state.registers[*start_reg].borrow_mut();
                                let result = exec_hex(reg_value);
                                state.registers[*dest] = result;
                            }
                            ScalarFunc::Unhex => {
                                let reg_value = state.registers[*start_reg].clone();
                                let ignored_chars = state.registers.get(*start_reg + 1);
                                let result = exec_unhex(&reg_value, ignored_chars);
                                state.registers[*dest] = result;
                            }
                            ScalarFunc::Random => {
                                state.registers[*dest] = exec_random();
                            }
                            ScalarFunc::Trim => {
                                let reg_value = state.registers[*start_reg].clone();
                                let pattern_value = state.registers.get(*start_reg + 1).cloned();
                                let result = exec_trim(&reg_value, pattern_value);
                                state.registers[*dest] = result;
                            }
                            ScalarFunc::LTrim => {
                                let reg_value = state.registers[*start_reg].clone();
                                let pattern_value = state.registers.get(*start_reg + 1).cloned();
                                let result = exec_ltrim(&reg_value, pattern_value);
                                state.registers[*dest] = result;
                            }
                            ScalarFunc::RTrim => {
                                let reg_value = state.registers[*start_reg].clone();
                                let pattern_value = state.registers.get(*start_reg + 1).cloned();
                                let result = exec_rtrim(&reg_value, pattern_value);
                                state.registers[*dest] = result;
                            }
                            ScalarFunc::Round => {
                                let reg_value = state.registers[*start_reg].clone();
                                assert!(arg_count == 1 || arg_count == 2);
                                let precision_value = if arg_count > 1 {
                                    Some(state.registers[*start_reg + 1].clone())
                                } else {
                                    None
                                };
                                let result = exec_round(&reg_value, precision_value);
                                state.registers[*dest] = result;
                            }
                            ScalarFunc::Min => {
                                let reg_values = state.registers
                                    [*start_reg..*start_reg + arg_count]
                                    .iter()
                                    .collect();
                                state.registers[*dest] = exec_min(reg_values);
                            }
                            ScalarFunc::Max => {
                                let reg_values = state.registers
                                    [*start_reg..*start_reg + arg_count]
                                    .iter()
                                    .collect();
                                state.registers[*dest] = exec_max(reg_values);
                            }
                            ScalarFunc::Nullif => {
                                let first_value = &state.registers[*start_reg];
                                let second_value = &state.registers[*start_reg + 1];
                                state.registers[*dest] = exec_nullif(first_value, second_value);
                            }
                            ScalarFunc::Substr | ScalarFunc::Substring => {
                                let str_value = &state.registers[*start_reg];
                                let start_value = &state.registers[*start_reg + 1];
                                let length_value = &state.registers[*start_reg + 2];
                                let result = exec_substring(str_value, start_value, length_value);
                                state.registers[*dest] = result;
                            }
                            ScalarFunc::Date => {
                                let result =
                                    exec_date(&state.registers[*start_reg..*start_reg + arg_count]);
                                state.registers[*dest] = result;
                            }
                            ScalarFunc::Time => {
                                let result =
                                    exec_time(&state.registers[*start_reg..*start_reg + arg_count]);
                                state.registers[*dest] = result;
                            }
                            ScalarFunc::TotalChanges => {
                                let res = &self.connection.upgrade().unwrap().total_changes;
                                let total_changes = res.get();
                                state.registers[*dest] = OwnedValue::Integer(total_changes);
                            }
                            ScalarFunc::DateTime => {
                                let result = exec_datetime_full(
                                    &state.registers[*start_reg..*start_reg + arg_count],
                                );
                                state.registers[*dest] = result;
                            }
                            ScalarFunc::JulianDay => {
                                if *start_reg == 0 {
                                    let julianday: String = exec_julianday(
                                        &OwnedValue::build_text(Rc::new("now".to_string())),
                                    )?;
                                    state.registers[*dest] =
                                        OwnedValue::build_text(Rc::new(julianday));
                                } else {
                                    let datetime_value = &state.registers[*start_reg];
                                    let julianday = exec_julianday(datetime_value);
                                    match julianday {
                                        Ok(time) => {
                                            state.registers[*dest] =
                                                OwnedValue::build_text(Rc::new(time))
                                        }
                                        Err(e) => {
                                            return Err(LimboError::ParseError(format!(
                                                "Error encountered while parsing datetime value: {}",
                                                e
                                            )));
                                        }
                                    }
                                }
                            }
                            ScalarFunc::UnixEpoch => {
                                if *start_reg == 0 {
                                    let unixepoch: String = exec_unixepoch(
                                        &OwnedValue::build_text(Rc::new("now".to_string())),
                                    )?;
                                    state.registers[*dest] =
                                        OwnedValue::build_text(Rc::new(unixepoch));
                                } else {
                                    let datetime_value = &state.registers[*start_reg];
                                    let unixepoch = exec_unixepoch(datetime_value);
                                    match unixepoch {
                                        Ok(time) => {
                                            state.registers[*dest] =
                                                OwnedValue::build_text(Rc::new(time))
                                        }
                                        Err(e) => {
                                            return Err(LimboError::ParseError(format!(
                                                "Error encountered while parsing datetime value: {}",
                                                e
                                            )));
                                        }
                                    }
                                }
                            }
                            ScalarFunc::SqliteVersion => {
                                let version_integer: i64 =
                                    DATABASE_VERSION.get().unwrap().parse()?;
                                let version = execute_sqlite_version(version_integer);
                                state.registers[*dest] = OwnedValue::build_text(Rc::new(version));
                            }
                            ScalarFunc::Replace => {
                                assert!(arg_count == 3);
                                let source = &state.registers[*start_reg];
                                let pattern = &state.registers[*start_reg + 1];
                                let replacement = &state.registers[*start_reg + 2];
                                state.registers[*dest] = exec_replace(source, pattern, replacement);
                            }
                        },
                        #[allow(unreachable_patterns)]
                        crate::function::Func::Extension(extfn) => match extfn {
                            #[cfg(feature = "uuid")]
                            ExtFunc::Uuid(uuidfn) => match uuidfn {
                                UuidFunc::Uuid4Str => {
                                    state.registers[*dest] = exec_uuid(uuidfn, None)?
                                }
                                UuidFunc::Uuid7 => match arg_count {
                                    0 => {
                                        state.registers[*dest] =
                                            exec_uuid(uuidfn, None).unwrap_or(OwnedValue::Null);
                                    }
                                    1 => {
                                        let reg_value = state.registers[*start_reg].borrow();
                                        state.registers[*dest] = exec_uuid(uuidfn, Some(reg_value))
                                            .unwrap_or(OwnedValue::Null);
                                    }
                                    _ => unreachable!(),
                                },
                                _ => {
                                    // remaining accept 1 arg
                                    let reg_value = state.registers[*start_reg].borrow();
                                    state.registers[*dest] = match uuidfn {
                                        UuidFunc::Uuid7TS => Some(exec_ts_from_uuid7(reg_value)),
                                        UuidFunc::UuidStr => exec_uuidstr(reg_value).ok(),
                                        UuidFunc::UuidBlob => exec_uuidblob(reg_value).ok(),
                                        _ => unreachable!(),
                                    }
                                    .unwrap_or(OwnedValue::Null);
                                }
                            },
                            _ => unreachable!(), // when more extension types are added
                        },
                        crate::function::Func::External(f) => {
                            let result = (f.func)(&[])?;
                            state.registers[*dest] = result;
                        }
                        crate::function::Func::Math(math_func) => match math_func.arity() {
                            MathFuncArity::Nullary => match math_func {
                                MathFunc::Pi => {
                                    state.registers[*dest] =
                                        OwnedValue::Float(std::f64::consts::PI);
                                }
                                _ => {
                                    unreachable!(
                                        "Unexpected mathematical Nullary function {:?}",
                                        math_func
                                    );
                                }
                            },

                            MathFuncArity::Unary => {
                                let reg_value = &state.registers[*start_reg];
                                let result = exec_math_unary(reg_value, math_func);
                                state.registers[*dest] = result;
                            }

                            MathFuncArity::Binary => {
                                let lhs = &state.registers[*start_reg];
                                let rhs = &state.registers[*start_reg + 1];
                                let result = exec_math_binary(lhs, rhs, math_func);
                                state.registers[*dest] = result;
                            }

                            MathFuncArity::UnaryOrBinary => match math_func {
                                MathFunc::Log => {
                                    let result = match arg_count {
                                        1 => {
                                            let arg = &state.registers[*start_reg];
                                            exec_math_log(arg, None)
                                        }
                                        2 => {
                                            let base = &state.registers[*start_reg];
                                            let arg = &state.registers[*start_reg + 1];
                                            exec_math_log(arg, Some(base))
                                        }
                                        _ => unreachable!(
                                            "{:?} function with unexpected number of arguments",
                                            math_func
                                        ),
                                    };
                                    state.registers[*dest] = result;
                                }
                                _ => unreachable!(
                                    "Unexpected mathematical UnaryOrBinary function {:?}",
                                    math_func
                                ),
                            },
                        },
                        crate::function::Func::Agg(_) => {
                            unreachable!("Aggregate functions should not be handled here")
                        }
                    }
                    state.pc += 1;
                }
                Insn::InitCoroutine {
                    yield_reg,
                    jump_on_definition,
                    start_offset,
                } => {
                    assert!(jump_on_definition.is_offset());
                    let start_offset = start_offset.to_offset_int();
                    state.registers[*yield_reg] = OwnedValue::Integer(start_offset as i64);
                    state.ended_coroutine.insert(*yield_reg, false);
                    let jump_on_definition = jump_on_definition.to_offset_int();
                    state.pc = if jump_on_definition == 0 {
                        state.pc + 1
                    } else {
                        jump_on_definition
                    };
                }
                Insn::EndCoroutine { yield_reg } => {
                    if let OwnedValue::Integer(pc) = state.registers[*yield_reg] {
                        state.ended_coroutine.insert(*yield_reg, true);
                        let pc: u32 = pc
                            .try_into()
                            .unwrap_or_else(|_| panic!("EndCoroutine: pc overflow: {}", pc));
                        state.pc = pc - 1; // yield jump is always next to yield. Here we substract 1 to go back to yield instruction
                    } else {
                        unreachable!();
                    }
                }
                Insn::Yield {
                    yield_reg,
                    end_offset,
                } => {
                    if let OwnedValue::Integer(pc) = state.registers[*yield_reg] {
                        if *state
                            .ended_coroutine
                            .get(yield_reg)
                            .expect("coroutine not initialized")
                        {
                            state.pc = end_offset.to_offset_int();
                        } else {
                            let pc: u32 = pc
                                .try_into()
                                .unwrap_or_else(|_| panic!("Yield: pc overflow: {}", pc));
                            // swap the program counter with the value in the yield register
                            // this is the mechanism that allows jumping back and forth between the coroutine and the caller
                            (state.pc, state.registers[*yield_reg]) =
                                (pc, OwnedValue::Integer((state.pc + 1) as i64));
                        }
                    } else {
                        unreachable!(
                            "yield_reg {} contains non-integer value: {:?}",
                            *yield_reg, state.registers[*yield_reg]
                        );
                    }
                }
                Insn::InsertAsync {
                    cursor,
                    key_reg,
                    record_reg,
                    flag: _,
                } => {
                    let cursor = btree_table_cursors.get_mut(cursor).unwrap();
                    let record = match &state.registers[*record_reg] {
                        OwnedValue::Record(r) => r,
                        _ => unreachable!("Not a record! Cannot insert a non record value."),
                    };
                    let key = &state.registers[*key_reg];
                    return_if_io!(cursor.insert(key, record, true));
                    state.pc += 1;
                }
                Insn::InsertAwait { cursor_id } => {
                    let cursor = btree_table_cursors.get_mut(cursor_id).unwrap();
                    cursor.wait_for_completion()?;
                    // Only update last_insert_rowid for regular table inserts, not schema modifications
                    if cursor.root_page() != 1 {
                        if let Some(rowid) = cursor.rowid()? {
                            if let Some(conn) = self.connection.upgrade() {
                                conn.update_last_rowid(rowid);
                                let prev_total_changes = conn.total_changes.get();
                                conn.last_change.set(1);
                                conn.total_changes.set(prev_total_changes + 1);
                            }
                        }
                    }
                    state.pc += 1;
                }
                Insn::DeleteAsync { cursor_id } => {
                    let cursor = btree_table_cursors.get_mut(cursor_id).unwrap();
                    return_if_io!(cursor.delete());
                    state.pc += 1;
                }
                Insn::DeleteAwait { cursor_id } => {
                    let cursor = btree_table_cursors.get_mut(cursor_id).unwrap();
                    cursor.wait_for_completion()?;
                    state.pc += 1;
                }
                Insn::NewRowid {
                    cursor, rowid_reg, ..
                } => {
                    let cursor = btree_table_cursors.get_mut(cursor).unwrap();
                    // TODO: make io handle rng
                    let rowid = return_if_io!(get_new_rowid(cursor, thread_rng()));
                    state.registers[*rowid_reg] = OwnedValue::Integer(rowid);
                    state.pc += 1;
                }
                Insn::MustBeInt { reg } => {
                    match state.registers[*reg] {
                        OwnedValue::Integer(_) => {}
                        _ => {
                            crate::bail_parse_error!(
                                "MustBeInt: the value in the register is not an integer"
                            );
                        }
                    };
                    state.pc += 1;
                }
                Insn::SoftNull { reg } => {
                    state.registers[*reg] = OwnedValue::Null;
                    state.pc += 1;
                }
                Insn::NotExists {
                    cursor,
                    rowid_reg,
                    target_pc,
                } => {
                    let cursor = must_be_btree_cursor!(
                        *cursor,
                        self.cursor_ref,
                        btree_table_cursors,
                        btree_index_cursors,
                        "NotExists"
                    );
                    let exists = return_if_io!(cursor.exists(&state.registers[*rowid_reg]));
                    if exists {
                        state.pc += 1;
                    } else {
                        state.pc = target_pc.to_offset_int();
                    }
                }
                // this cursor may be reused for next insert
                // Update: tablemoveto is used to travers on not exists, on insert depending on flags if nonseek it traverses again.
                // If not there might be some optimizations obviously.
                Insn::OpenWriteAsync {
                    cursor_id,
                    root_page,
                } => {
                    let (_, cursor_type) = self.cursor_ref.get(*cursor_id).unwrap();
                    let is_index = cursor_type.is_index();
                    let cursor =
                        BTreeCursor::new(pager.clone(), *root_page, self.database_header.clone());
                    if is_index {
                        btree_index_cursors.insert(*cursor_id, cursor);
                    } else {
                        btree_table_cursors.insert(*cursor_id, cursor);
                    }
                    state.pc += 1;
                }
                Insn::OpenWriteAwait {} => {
                    state.pc += 1;
                }
                Insn::Copy {
                    src_reg,
                    dst_reg,
                    amount,
                } => {
                    for i in 0..=*amount {
                        state.registers[*dst_reg + i] = state.registers[*src_reg + i].clone();
                    }
                    state.pc += 1;
                }
                Insn::CreateBtree { db, root, flags } => {
                    if *db > 0 {
                        // TODO: implement temp datbases
                        todo!("temp databases not implemented yet");
                    }
                    let mut cursor = Box::new(BTreeCursor::new(
                        pager.clone(),
                        0,
                        self.database_header.clone(),
                    ));

                    let root_page = cursor.btree_create(*flags);
                    state.registers[*root] = OwnedValue::Integer(root_page as i64);
                    state.pc += 1;
                }
                Insn::Close { cursor_id } => {
                    let (_, cursor_type) = self.cursor_ref.get(*cursor_id).unwrap();
                    match cursor_type {
                        CursorType::BTreeTable(_) => {
                            let _ = btree_table_cursors.remove(cursor_id);
                        }
                        CursorType::BTreeIndex(_) => {
                            let _ = btree_index_cursors.remove(cursor_id);
                        }
                        CursorType::Pseudo(_) => {
                            let _ = pseudo_cursors.remove(cursor_id);
                        }
                        CursorType::Sorter => {
                            let _ = sorter_cursors.remove(cursor_id);
                        }
                    }
                    state.pc += 1;
                }
                Insn::IsNull { src, target_pc } => {
                    if matches!(state.registers[*src], OwnedValue::Null) {
                        state.pc = target_pc.to_offset_int();
                    } else {
                        state.pc += 1;
                    }
                }
                Insn::ParseSchema {
                    db: _,
                    where_clause,
                } => {
                    let conn = self.connection.upgrade();
                    let conn = conn.as_ref().unwrap();
                    let stmt = conn.prepare(format!(
                        "SELECT * FROM  sqlite_schema WHERE {}",
                        where_clause
                    ))?;
                    let rows = Rows { stmt };
                    let mut schema = RefCell::borrow_mut(&conn.schema);
                    // TODO: This function below is synchronous, make it not async
                    parse_schema_rows(Some(rows), &mut schema, conn.pager.io.clone())?;
                    state.pc += 1;
                }
            }
        }
    }
}

fn get_new_rowid<R: Rng>(cursor: &mut BTreeCursor, mut rng: R) -> Result<CursorResult<i64>> {
    match cursor.seek_to_last()? {
        CursorResult::Ok(()) => {}
        CursorResult::IO => return Ok(CursorResult::IO),
    }
    let mut rowid = cursor.rowid()?.unwrap_or(0) + 1;
    if rowid > i64::MAX.try_into().unwrap() {
        let distribution = Uniform::from(1..=i64::MAX);
        let max_attempts = 100;
        for count in 0..max_attempts {
            rowid = distribution.sample(&mut rng).try_into().unwrap();
            match cursor.seek(SeekKey::TableRowId(rowid), SeekOp::EQ)? {
                CursorResult::Ok(false) => break, // Found a non-existing rowid
                CursorResult::Ok(true) => {
                    if count == max_attempts - 1 {
                        return Err(LimboError::InternalError(
                            "Failed to generate a new rowid".to_string(),
                        ));
                    } else {
                        continue; // Try next random rowid
                    }
                }
                CursorResult::IO => return Ok(CursorResult::IO),
            }
        }
    }
    Ok(CursorResult::Ok(rowid.try_into().unwrap()))
}

fn make_record<'a>(registers: &'a [OwnedValue], start_reg: &usize, count: &usize) -> Record<'a> {
    let mut values = Vec::with_capacity(*count);
    for r in registers.iter().skip(*start_reg).take(*count) {
        values.push(crate::types::to_value(r))
    }
    Record::new(values)
}

fn make_owned_record(registers: &[OwnedValue], start_reg: &usize, count: &usize) -> OwnedRecord {
    let mut values = Vec::with_capacity(*count);
    for r in registers.iter().skip(*start_reg).take(*count) {
        values.push(r.clone())
    }
    OwnedRecord::new(values)
}

fn trace_insn(program: &Program, addr: InsnReference, insn: &Insn) {
    if !log::log_enabled!(log::Level::Trace) {
        return;
    }
    log::trace!(
        "{}",
        explain::insn_to_str(
            program,
            addr,
            insn,
            String::new(),
            program.comments.get(&(addr as u32)).copied()
        )
    );
}

fn print_insn(program: &Program, addr: InsnReference, insn: &Insn, indent: String) {
    let s = explain::insn_to_str(
        program,
        addr,
        insn,
        indent,
        program.comments.get(&(addr as u32)).copied(),
    );
    println!("{}", s);
}

fn get_indent_count(indent_count: usize, curr_insn: &Insn, prev_insn: Option<&Insn>) -> usize {
    let indent_count = if let Some(insn) = prev_insn {
        match insn {
            Insn::RewindAwait { .. }
            | Insn::LastAwait { .. }
            | Insn::SorterSort { .. }
            | Insn::SeekGE { .. }
            | Insn::SeekGT { .. } => indent_count + 1,
            _ => indent_count,
        }
    } else {
        indent_count
    };

    match curr_insn {
        Insn::NextAsync { .. } | Insn::SorterNext { .. } | Insn::PrevAsync { .. } => {
            indent_count - 1
        }
        _ => indent_count,
    }
}

fn exec_lower(reg: &OwnedValue) -> Option<OwnedValue> {
    match reg {
        OwnedValue::Text(t) => Some(OwnedValue::build_text(Rc::new(t.value.to_lowercase()))),
        t => Some(t.to_owned()),
    }
}

fn exec_length(reg: &OwnedValue) -> OwnedValue {
    match reg {
        OwnedValue::Text(_) | OwnedValue::Integer(_) | OwnedValue::Float(_) => {
            OwnedValue::Integer(reg.to_string().chars().count() as i64)
        }
        OwnedValue::Blob(blob) => OwnedValue::Integer(blob.len() as i64),
        OwnedValue::Agg(aggctx) => exec_length(aggctx.final_value()),
        _ => reg.to_owned(),
    }
}

fn exec_octet_length(reg: &OwnedValue) -> OwnedValue {
    match reg {
        OwnedValue::Text(_) | OwnedValue::Integer(_) | OwnedValue::Float(_) => {
            OwnedValue::Integer(reg.to_string().into_bytes().len() as i64)
        }
        OwnedValue::Blob(blob) => OwnedValue::Integer(blob.len() as i64),
        OwnedValue::Agg(aggctx) => exec_octet_length(aggctx.final_value()),
        _ => reg.to_owned(),
    }
}

fn exec_upper(reg: &OwnedValue) -> Option<OwnedValue> {
    match reg {
        OwnedValue::Text(t) => Some(OwnedValue::build_text(Rc::new(t.value.to_uppercase()))),
        t => Some(t.to_owned()),
    }
}

fn exec_concat(registers: &[OwnedValue]) -> OwnedValue {
    let mut result = String::new();
    for reg in registers {
        match reg {
            OwnedValue::Text(text) => result.push_str(&text.value),
            OwnedValue::Integer(i) => result.push_str(&i.to_string()),
            OwnedValue::Float(f) => result.push_str(&f.to_string()),
            OwnedValue::Agg(aggctx) => result.push_str(&aggctx.final_value().to_string()),
            OwnedValue::Null => continue,
            OwnedValue::Blob(_) => todo!("TODO concat blob"),
            OwnedValue::Record(_) => unreachable!(),
        }
    }
    OwnedValue::build_text(Rc::new(result))
}

fn exec_concat_ws(registers: &[OwnedValue]) -> OwnedValue {
    if registers.is_empty() {
        return OwnedValue::Null;
    }

    let separator = match &registers[0] {
        OwnedValue::Text(text) => text.value.clone(),
        OwnedValue::Integer(i) => Rc::new(i.to_string()),
        OwnedValue::Float(f) => Rc::new(f.to_string()),
        _ => return OwnedValue::Null,
    };

    let mut result = String::new();
    for (i, reg) in registers.iter().enumerate().skip(1) {
        if i > 1 {
            result.push_str(&separator);
        }
        match reg {
            OwnedValue::Text(text) => result.push_str(&text.value),
            OwnedValue::Integer(i) => result.push_str(&i.to_string()),
            OwnedValue::Float(f) => result.push_str(&f.to_string()),
            _ => continue,
        }
    }

    OwnedValue::build_text(Rc::new(result))
}

fn exec_sign(reg: &OwnedValue) -> Option<OwnedValue> {
    let num = match reg {
        OwnedValue::Integer(i) => *i as f64,
        OwnedValue::Float(f) => *f,
        OwnedValue::Text(s) => {
            if let Ok(i) = s.value.parse::<i64>() {
                i as f64
            } else if let Ok(f) = s.value.parse::<f64>() {
                f
            } else {
                return Some(OwnedValue::Null);
            }
        }
        OwnedValue::Blob(b) => match std::str::from_utf8(b) {
            Ok(s) => {
                if let Ok(i) = s.parse::<i64>() {
                    i as f64
                } else if let Ok(f) = s.parse::<f64>() {
                    f
                } else {
                    return Some(OwnedValue::Null);
                }
            }
            Err(_) => return Some(OwnedValue::Null),
        },
        _ => return Some(OwnedValue::Null),
    };

    let sign = if num > 0.0 {
        1
    } else if num < 0.0 {
        -1
    } else {
        0
    };

    Some(OwnedValue::Integer(sign))
}

/// Generates the Soundex code for a given word
pub fn exec_soundex(reg: &OwnedValue) -> OwnedValue {
    let s = match reg {
        OwnedValue::Null => return OwnedValue::build_text(Rc::new("?000".to_string())),
        OwnedValue::Text(s) => {
            // return ?000 if non ASCII alphabet character is found
            if !s.value.chars().all(|c| c.is_ascii_alphabetic()) {
                return OwnedValue::build_text(Rc::new("?000".to_string()));
            }
            s.clone()
        }
        _ => return OwnedValue::build_text(Rc::new("?000".to_string())), // For unsupported types, return NULL
    };

    // Remove numbers and spaces
    let word: String = s
        .value
        .chars()
        .filter(|c| !c.is_ascii_digit())
        .collect::<String>()
        .replace(" ", "");
    if word.is_empty() {
        return OwnedValue::build_text(Rc::new("0000".to_string()));
    }

    let soundex_code = |c| match c {
        'b' | 'f' | 'p' | 'v' => Some('1'),
        'c' | 'g' | 'j' | 'k' | 'q' | 's' | 'x' | 'z' => Some('2'),
        'd' | 't' => Some('3'),
        'l' => Some('4'),
        'm' | 'n' => Some('5'),
        'r' => Some('6'),
        _ => None,
    };

    // Convert the word to lowercase for consistent lookups
    let word = word.to_lowercase();
    let first_letter = word.chars().next().unwrap();

    // Remove all occurrences of 'h' and 'w' except the first letter
    let code: String = word
        .chars()
        .skip(1)
        .filter(|&ch| ch != 'h' && ch != 'w')
        .fold(first_letter.to_string(), |mut acc, ch| {
            acc.push(ch);
            acc
        });

    // Replace consonants with digits based on Soundex mapping
    let tmp: String = code
        .chars()
        .map(|ch| match soundex_code(ch) {
            Some(code) => code.to_string(),
            None => ch.to_string(),
        })
        .collect();

    // Remove adjacent same digits
    let tmp = tmp.chars().fold(String::new(), |mut acc, ch| {
        if !acc.ends_with(ch) {
            acc.push(ch);
        }
        acc
    });

    // Remove all occurrences of a, e, i, o, u, y except the first letter
    let mut result = tmp
        .chars()
        .enumerate()
        .filter(|(i, ch)| *i == 0 || !matches!(ch, 'a' | 'e' | 'i' | 'o' | 'u' | 'y'))
        .map(|(_, ch)| ch)
        .collect::<String>();

    // If the first symbol is a digit, replace it with the saved first letter
    if let Some(first_digit) = result.chars().next() {
        if first_digit.is_ascii_digit() {
            result.replace_range(0..1, &first_letter.to_string());
        }
    }

    // Append zeros if the result contains less than 4 characters
    while result.len() < 4 {
        result.push('0');
    }

    // Retain the first 4 characters and convert to uppercase
    result.truncate(4);
    OwnedValue::build_text(Rc::new(result.to_uppercase()))
}

fn exec_abs(reg: &OwnedValue) -> Option<OwnedValue> {
    match reg {
        OwnedValue::Integer(x) => {
            if x < &0 {
                Some(OwnedValue::Integer(-x))
            } else {
                Some(OwnedValue::Integer(*x))
            }
        }
        OwnedValue::Float(x) => {
            if x < &0.0 {
                Some(OwnedValue::Float(-x))
            } else {
                Some(OwnedValue::Float(*x))
            }
        }
        OwnedValue::Null => Some(OwnedValue::Null),
        _ => Some(OwnedValue::Float(0.0)),
    }
}

fn exec_random() -> OwnedValue {
    let mut buf = [0u8; 8];
    getrandom::getrandom(&mut buf).unwrap();
    let random_number = i64::from_ne_bytes(buf);
    OwnedValue::Integer(random_number)
}

fn exec_randomblob(reg: &OwnedValue) -> OwnedValue {
    let length = match reg {
        OwnedValue::Integer(i) => *i,
        OwnedValue::Float(f) => *f as i64,
        OwnedValue::Text(t) => t.value.parse().unwrap_or(1),
        _ => 1,
    }
    .max(1) as usize;

    let mut blob: Vec<u8> = vec![0; length];
    getrandom::getrandom(&mut blob).expect("Failed to generate random blob");
    OwnedValue::Blob(Rc::new(blob))
}

fn exec_quote(value: &OwnedValue) -> OwnedValue {
    match value {
        OwnedValue::Null => OwnedValue::build_text(OwnedValue::Null.to_string().into()),
        OwnedValue::Integer(_) | OwnedValue::Float(_) => value.to_owned(),
        OwnedValue::Blob(_) => todo!(),
        OwnedValue::Text(s) => {
            let mut quoted = String::with_capacity(s.value.len() + 2);
            quoted.push('\'');
            for c in s.value.chars() {
                if c == '\0' {
                    break;
                } else {
                    quoted.push(c);
                }
            }
            quoted.push('\'');
            OwnedValue::build_text(Rc::new(quoted))
        }
        _ => OwnedValue::Null, // For unsupported types, return NULL
    }
}

fn exec_char(values: Vec<OwnedValue>) -> OwnedValue {
    let result: String = values
        .iter()
        .filter_map(|x| {
            if let OwnedValue::Integer(i) = x {
                Some(*i as u8 as char)
            } else {
                None
            }
        })
        .collect();
    OwnedValue::build_text(Rc::new(result))
}

fn construct_like_regex(pattern: &str) -> Regex {
    let mut regex_pattern = String::with_capacity(pattern.len() * 2);

    regex_pattern.push('^');

    for c in pattern.chars() {
        match c {
            '\\' => regex_pattern.push_str("\\\\"),
            '%' => regex_pattern.push_str(".*"),
            '_' => regex_pattern.push('.'),
            ch => {
                if regex_syntax::is_meta_character(c) {
                    regex_pattern.push('\\');
                }
                regex_pattern.push(ch);
            }
        }
    }

    regex_pattern.push('$');

    RegexBuilder::new(&regex_pattern)
        .case_insensitive(true)
        .dot_matches_new_line(true)
        .build()
        .unwrap()
}

// Implements LIKE pattern matching. Caches the constructed regex if a cache is provided
fn exec_like(regex_cache: Option<&mut HashMap<String, Regex>>, pattern: &str, text: &str) -> bool {
    if let Some(cache) = regex_cache {
        match cache.get(pattern) {
            Some(re) => re.is_match(text),
            None => {
                let re = construct_like_regex(pattern);
                let res = re.is_match(text);
                cache.insert(pattern.to_string(), re);
                res
            }
        }
    } else {
        let re = construct_like_regex(pattern);
        re.is_match(text)
    }
}

fn exec_min(regs: Vec<&OwnedValue>) -> OwnedValue {
    regs.iter()
        .min()
        .map(|&v| v.to_owned())
        .unwrap_or(OwnedValue::Null)
}

fn exec_max(regs: Vec<&OwnedValue>) -> OwnedValue {
    regs.iter()
        .max()
        .map(|&v| v.to_owned())
        .unwrap_or(OwnedValue::Null)
}

fn exec_nullif(first_value: &OwnedValue, second_value: &OwnedValue) -> OwnedValue {
    if first_value != second_value {
        first_value.clone()
    } else {
        OwnedValue::Null
    }
}

fn exec_substring(
    str_value: &OwnedValue,
    start_value: &OwnedValue,
    length_value: &OwnedValue,
) -> OwnedValue {
    if let (OwnedValue::Text(str), OwnedValue::Integer(start), OwnedValue::Integer(length)) =
        (str_value, start_value, length_value)
    {
        let start = *start as usize;
        let str_len = str.value.len();

        if start > str_len {
            return OwnedValue::build_text(Rc::new("".to_string()));
        }

        let start_idx = start - 1;
        let end = if *length != -1 {
            start_idx + *length as usize
        } else {
            str_len
        };
        let substring = &str.value[start_idx..end.min(str_len)];

        OwnedValue::build_text(Rc::new(substring.to_string()))
    } else if let (OwnedValue::Text(str), OwnedValue::Integer(start)) = (str_value, start_value) {
        let start = *start as usize;
        let str_len = str.value.len();

        if start > str_len {
            return OwnedValue::build_text(Rc::new("".to_string()));
        }

        let start_idx = start - 1;
        let substring = &str.value[start_idx..str_len];

        OwnedValue::build_text(Rc::new(substring.to_string()))
    } else {
        OwnedValue::Null
    }
}

fn exec_instr(reg: &OwnedValue, pattern: &OwnedValue) -> OwnedValue {
    if reg == &OwnedValue::Null || pattern == &OwnedValue::Null {
        return OwnedValue::Null;
    }

    if let (OwnedValue::Blob(reg), OwnedValue::Blob(pattern)) = (reg, pattern) {
        let result = reg
            .windows(pattern.len())
            .position(|window| window == **pattern)
            .map_or(0, |i| i + 1);
        return OwnedValue::Integer(result as i64);
    }

    let reg_str;
    let reg = match reg {
        OwnedValue::Text(s) => s.value.as_str(),
        _ => {
            reg_str = reg.to_string();
            reg_str.as_str()
        }
    };

    let pattern_str;
    let pattern = match pattern {
        OwnedValue::Text(s) => s.value.as_str(),
        _ => {
            pattern_str = pattern.to_string();
            pattern_str.as_str()
        }
    };

    match reg.find(pattern) {
        Some(position) => OwnedValue::Integer(position as i64 + 1),
        None => OwnedValue::Integer(0),
    }
}

fn exec_typeof(reg: &OwnedValue) -> OwnedValue {
    match reg {
        OwnedValue::Null => OwnedValue::build_text(Rc::new("null".to_string())),
        OwnedValue::Integer(_) => OwnedValue::build_text(Rc::new("integer".to_string())),
        OwnedValue::Float(_) => OwnedValue::build_text(Rc::new("real".to_string())),
        OwnedValue::Text(_) => OwnedValue::build_text(Rc::new("text".to_string())),
        OwnedValue::Blob(_) => OwnedValue::build_text(Rc::new("blob".to_string())),
        OwnedValue::Agg(ctx) => exec_typeof(ctx.final_value()),
        OwnedValue::Record(_) => unimplemented!(),
    }
}

fn exec_hex(reg: &OwnedValue) -> OwnedValue {
    match reg {
        OwnedValue::Text(_)
        | OwnedValue::Integer(_)
        | OwnedValue::Float(_)
        | OwnedValue::Blob(_) => {
            let text = reg.to_string();
            OwnedValue::build_text(Rc::new(hex::encode_upper(text)))
        }
        _ => OwnedValue::Null,
    }
}

fn exec_unhex(reg: &OwnedValue, ignored_chars: Option<&OwnedValue>) -> OwnedValue {
    match reg {
        OwnedValue::Null => OwnedValue::Null,
        _ => match ignored_chars {
            None => match hex::decode(reg.to_string()) {
                Ok(bytes) => OwnedValue::Blob(Rc::new(bytes)),
                Err(_) => OwnedValue::Null,
            },
            Some(ignore) => match ignore {
                OwnedValue::Text(_) => {
                    let pat = ignore.to_string();
                    let trimmed = reg
                        .to_string()
                        .trim_start_matches(|x| pat.contains(x))
                        .trim_end_matches(|x| pat.contains(x))
                        .to_string();
                    match hex::decode(trimmed) {
                        Ok(bytes) => OwnedValue::Blob(Rc::new(bytes)),
                        Err(_) => OwnedValue::Null,
                    }
                }
                _ => OwnedValue::Null,
            },
        },
    }
}

fn exec_unicode(reg: &OwnedValue) -> OwnedValue {
    match reg {
        OwnedValue::Text(_)
        | OwnedValue::Integer(_)
        | OwnedValue::Float(_)
        | OwnedValue::Blob(_) => {
            let text = reg.to_string();
            if let Some(first_char) = text.chars().next() {
                OwnedValue::Integer(first_char as u32 as i64)
            } else {
                OwnedValue::Null
            }
        }
        _ => OwnedValue::Null,
    }
}

fn _to_float(reg: &OwnedValue) -> f64 {
    match reg {
        OwnedValue::Text(x) => x.value.parse().unwrap_or(0.0),
        OwnedValue::Integer(x) => *x as f64,
        OwnedValue::Float(x) => *x,
        _ => 0.0,
    }
}

fn exec_round(reg: &OwnedValue, precision: Option<OwnedValue>) -> OwnedValue {
    let precision = match precision {
        Some(OwnedValue::Text(x)) => x.value.parse().unwrap_or(0.0),
        Some(OwnedValue::Integer(x)) => x as f64,
        Some(OwnedValue::Float(x)) => x,
        Some(OwnedValue::Null) => return OwnedValue::Null,
        _ => 0.0,
    };

    let reg = match reg {
        OwnedValue::Agg(ctx) => _to_float(ctx.final_value()),
        _ => _to_float(reg),
    };

    let precision = if precision < 1.0 { 0.0 } else { precision };
    let multiplier = 10f64.powi(precision as i32);
    OwnedValue::Float(((reg * multiplier).round()) / multiplier)
}

// Implements TRIM pattern matching.
fn exec_trim(reg: &OwnedValue, pattern: Option<OwnedValue>) -> OwnedValue {
    match (reg, pattern) {
        (reg, Some(pattern)) => match reg {
            OwnedValue::Text(_) | OwnedValue::Integer(_) | OwnedValue::Float(_) => {
                let pattern_chars: Vec<char> = pattern.to_string().chars().collect();
                OwnedValue::build_text(Rc::new(
                    reg.to_string().trim_matches(&pattern_chars[..]).to_string(),
                ))
            }
            _ => reg.to_owned(),
        },
        (OwnedValue::Text(t), None) => OwnedValue::build_text(Rc::new(t.value.trim().to_string())),
        (reg, _) => reg.to_owned(),
    }
}

// Implements LTRIM pattern matching.
fn exec_ltrim(reg: &OwnedValue, pattern: Option<OwnedValue>) -> OwnedValue {
    match (reg, pattern) {
        (reg, Some(pattern)) => match reg {
            OwnedValue::Text(_) | OwnedValue::Integer(_) | OwnedValue::Float(_) => {
                let pattern_chars: Vec<char> = pattern.to_string().chars().collect();
                OwnedValue::build_text(Rc::new(
                    reg.to_string()
                        .trim_start_matches(&pattern_chars[..])
                        .to_string(),
                ))
            }
            _ => reg.to_owned(),
        },
        (OwnedValue::Text(t), None) => {
            OwnedValue::build_text(Rc::new(t.value.trim_start().to_string()))
        }
        (reg, _) => reg.to_owned(),
    }
}

// Implements RTRIM pattern matching.
fn exec_rtrim(reg: &OwnedValue, pattern: Option<OwnedValue>) -> OwnedValue {
    match (reg, pattern) {
        (reg, Some(pattern)) => match reg {
            OwnedValue::Text(_) | OwnedValue::Integer(_) | OwnedValue::Float(_) => {
                let pattern_chars: Vec<char> = pattern.to_string().chars().collect();
                OwnedValue::build_text(Rc::new(
                    reg.to_string()
                        .trim_end_matches(&pattern_chars[..])
                        .to_string(),
                ))
            }
            _ => reg.to_owned(),
        },
        (OwnedValue::Text(t), None) => {
            OwnedValue::build_text(Rc::new(t.value.trim_end().to_string()))
        }
        (reg, _) => reg.to_owned(),
    }
}

fn exec_zeroblob(req: &OwnedValue) -> OwnedValue {
    let length: i64 = match req {
        OwnedValue::Integer(i) => *i,
        OwnedValue::Float(f) => *f as i64,
        OwnedValue::Text(s) => s.value.parse().unwrap_or(0),
        _ => 0,
    };
    OwnedValue::Blob(Rc::new(vec![0; length.max(0) as usize]))
}

// exec_if returns whether you should jump
fn exec_if(reg: &OwnedValue, null_reg: &OwnedValue, not: bool) -> bool {
    match reg {
        OwnedValue::Integer(0) | OwnedValue::Float(0.0) => not,
        OwnedValue::Integer(_) | OwnedValue::Float(_) => !not,
        OwnedValue::Null => match null_reg {
            OwnedValue::Integer(0) | OwnedValue::Float(0.0) => false,
            OwnedValue::Integer(_) | OwnedValue::Float(_) => true,
            _ => false,
        },
        _ => false,
    }
}

fn exec_cast(value: &OwnedValue, datatype: &str) -> OwnedValue {
    if matches!(value, OwnedValue::Null) {
        return OwnedValue::Null;
    }
    match affinity(datatype) {
        // NONE	Casting a value to a type-name with no affinity causes the value to be converted into a BLOB. Casting to a BLOB consists of first casting the value to TEXT in the encoding of the database connection, then interpreting the resulting byte sequence as a BLOB instead of as TEXT.
        // Historically called NONE, but it's the same as BLOB
        Affinity::Blob => {
            // Convert to TEXT first, then interpret as BLOB
            // TODO: handle encoding
            let text = value.to_string();
            OwnedValue::Blob(Rc::new(text.into_bytes()))
        }
        // TEXT To cast a BLOB value to TEXT, the sequence of bytes that make up the BLOB is interpreted as text encoded using the database encoding.
        // Casting an INTEGER or REAL value into TEXT renders the value as if via sqlite3_snprintf() except that the resulting TEXT uses the encoding of the database connection.
        Affinity::Text => {
            // Convert everything to text representation
            // TODO: handle encoding and whatever sqlite3_snprintf does
            OwnedValue::build_text(Rc::new(value.to_string()))
        }
        Affinity::Real => match value {
            OwnedValue::Blob(b) => {
                // Convert BLOB to TEXT first
                let text = String::from_utf8_lossy(b);
                cast_text_to_real(&text)
            }
            OwnedValue::Text(t) => cast_text_to_real(&t.value),
            OwnedValue::Integer(i) => OwnedValue::Float(*i as f64),
            OwnedValue::Float(f) => OwnedValue::Float(*f),
            _ => OwnedValue::Float(0.0),
        },
        Affinity::Integer => match value {
            OwnedValue::Blob(b) => {
                // Convert BLOB to TEXT first
                let text = String::from_utf8_lossy(b);
                cast_text_to_integer(&text)
            }
            OwnedValue::Text(t) => cast_text_to_integer(&t.value),
            OwnedValue::Integer(i) => OwnedValue::Integer(*i),
            // A cast of a REAL value into an INTEGER results in the integer between the REAL value and zero
            // that is closest to the REAL value. If a REAL is greater than the greatest possible signed integer (+9223372036854775807)
            // then the result is the greatest possible signed integer and if the REAL is less than the least possible signed integer (-9223372036854775808)
            // then the result is the least possible signed integer.
            OwnedValue::Float(f) => {
                let i = f.floor() as i128;
                if i > i64::MAX as i128 {
                    OwnedValue::Integer(i64::MAX)
                } else if i < i64::MIN as i128 {
                    OwnedValue::Integer(i64::MIN)
                } else {
                    OwnedValue::Integer(i as i64)
                }
            }
            _ => OwnedValue::Integer(0),
        },
        Affinity::Numeric => match value {
            OwnedValue::Blob(b) => {
                let text = String::from_utf8_lossy(b);
                cast_text_to_numeric(&text)
            }
            OwnedValue::Text(t) => cast_text_to_numeric(&t.value),
            OwnedValue::Integer(i) => OwnedValue::Integer(*i),
            OwnedValue::Float(f) => OwnedValue::Float(*f),
            _ => value.clone(), // TODO probably wrong
        },
    }
}

fn exec_replace(source: &OwnedValue, pattern: &OwnedValue, replacement: &OwnedValue) -> OwnedValue {
    // The replace(X,Y,Z) function returns a string formed by substituting string Z for every occurrence of
    // string Y in string X. The BINARY collating sequence is used for comparisons. If Y is an empty string
    // then return X unchanged. If Z is not initially a string, it is cast to a UTF-8 string prior to processing.

    // If any of the arguments is NULL, the result is NULL.
    if matches!(source, OwnedValue::Null)
        || matches!(pattern, OwnedValue::Null)
        || matches!(replacement, OwnedValue::Null)
    {
        return OwnedValue::Null;
    }

    let source = exec_cast(source, "TEXT");
    let pattern = exec_cast(pattern, "TEXT");
    let replacement = exec_cast(replacement, "TEXT");

    // If any of the casts failed, panic as text casting is not expected to fail.
    match (&source, &pattern, &replacement) {
        (OwnedValue::Text(source), OwnedValue::Text(pattern), OwnedValue::Text(replacement)) => {
            if pattern.value.is_empty() {
                return OwnedValue::build_text(source.value.clone());
            }

            let result = source
                .value
                .replace(pattern.value.as_str(), &replacement.value);
            OwnedValue::build_text(Rc::new(result))
        }
        _ => unreachable!("text cast should never fail"),
    }
}

enum Affinity {
    Integer,
    Text,
    Blob,
    Real,
    Numeric,
}

/// For tables not declared as STRICT, the affinity of a column is determined by the declared type of the column, according to the following rules in the order shown:
/// If the declared type contains the string "INT" then it is assigned INTEGER affinity.
/// If the declared type of the column contains any of the strings "CHAR", "CLOB", or "TEXT" then that column has TEXT affinity. Notice that the type VARCHAR contains the string "CHAR" and is thus assigned TEXT affinity.
/// If the declared type for a column contains the string "BLOB" or if no type is specified then the column has affinity BLOB.
/// If the declared type for a column contains any of the strings "REAL", "FLOA", or "DOUB" then the column has REAL affinity.
/// Otherwise, the affinity is NUMERIC.
/// Note that the order of the rules for determining column affinity is important. A column whose declared type is "CHARINT" will match both rules 1 and 2 but the first rule takes precedence and so the column affinity will be INTEGER.
fn affinity(datatype: &str) -> Affinity {
    // Note: callers of this function must ensure that the datatype is uppercase.
    // Rule 1: INT -> INTEGER affinity
    if datatype.contains("INT") {
        return Affinity::Integer;
    }

    // Rule 2: CHAR/CLOB/TEXT -> TEXT affinity
    if datatype.contains("CHAR") || datatype.contains("CLOB") || datatype.contains("TEXT") {
        return Affinity::Text;
    }

    // Rule 3: BLOB or empty -> BLOB affinity (historically called NONE)
    if datatype.contains("BLOB") || datatype.is_empty() {
        return Affinity::Blob;
    }

    // Rule 4: REAL/FLOA/DOUB -> REAL affinity
    if datatype.contains("REAL") || datatype.contains("FLOA") || datatype.contains("DOUB") {
        return Affinity::Real;
    }

    // Rule 5: Otherwise -> NUMERIC affinity
    Affinity::Numeric
}

/// When casting a TEXT value to INTEGER, the longest possible prefix of the value that can be interpreted as an integer number
/// is extracted from the TEXT value and the remainder ignored. Any leading spaces in the TEXT value when converting from TEXT to INTEGER are ignored.
/// If there is no prefix that can be interpreted as an integer number, the result of the conversion is 0.
/// If the prefix integer is greater than +9223372036854775807 then the result of the cast is exactly +9223372036854775807.
/// Similarly, if the prefix integer is less than -9223372036854775808 then the result of the cast is exactly -9223372036854775808.
/// When casting to INTEGER, if the text looks like a floating point value with an exponent, the exponent will be ignored
/// because it is no part of the integer prefix. For example, "CAST('123e+5' AS INTEGER)" results in 123, not in 12300000.
/// The CAST operator understands decimal integers only — conversion of hexadecimal integers stops at the "x" in the "0x" prefix of the hexadecimal integer string and thus result of the CAST is always zero.
fn cast_text_to_integer(text: &str) -> OwnedValue {
    let text = text.trim();
    if let Ok(i) = text.parse::<i64>() {
        return OwnedValue::Integer(i);
    }
    // Try to find longest valid prefix that parses as an integer
    // TODO: inefficient
    let mut end_index = text.len() - 1;
    while end_index > 0 {
        if let Ok(i) = text[..=end_index].parse::<i64>() {
            return OwnedValue::Integer(i);
        }
        end_index -= 1;
    }
    OwnedValue::Integer(0)
}

/// When casting a TEXT value to REAL, the longest possible prefix of the value that can be interpreted
/// as a real number is extracted from the TEXT value and the remainder ignored. Any leading spaces in
/// the TEXT value are ignored when converging from TEXT to REAL.
/// If there is no prefix that can be interpreted as a real number, the result of the conversion is 0.0.
fn cast_text_to_real(text: &str) -> OwnedValue {
    let trimmed = text.trim_start();
    if let Ok(num) = trimmed.parse::<f64>() {
        return OwnedValue::Float(num);
    }
    // Try to find longest valid prefix that parses as a float
    // TODO: inefficient
    let mut end_index = trimmed.len() - 1;
    while end_index > 0 {
        if let Ok(num) = trimmed[..=end_index].parse::<f64>() {
            return OwnedValue::Float(num);
        }
        end_index -= 1;
    }
    OwnedValue::Float(0.0)
}

/// NUMERIC Casting a TEXT or BLOB value into NUMERIC yields either an INTEGER or a REAL result.
/// If the input text looks like an integer (there is no decimal point nor exponent) and the value
/// is small enough to fit in a 64-bit signed integer, then the result will be INTEGER.
/// Input text that looks like floating point (there is a decimal point and/or an exponent)
/// and the text describes a value that can be losslessly converted back and forth between IEEE 754
/// 64-bit float and a 51-bit signed integer, then the result is INTEGER. (In the previous sentence,
/// a 51-bit integer is specified since that is one bit less than the length of the mantissa of an
/// IEEE 754 64-bit float and thus provides a 1-bit of margin for the text-to-float conversion operation.)
/// Any text input that describes a value outside the range of a 64-bit signed integer yields a REAL result.
/// Casting a REAL or INTEGER value to NUMERIC is a no-op, even if a real value could be losslessly converted to an integer.
fn cast_text_to_numeric(text: &str) -> OwnedValue {
    if !text.contains('.') && !text.contains('e') && !text.contains('E') {
        // Looks like an integer
        if let Ok(i) = text.parse::<i64>() {
            return OwnedValue::Integer(i);
        }
    }
    // Try as float
    if let Ok(f) = text.parse::<f64>() {
        // Check if can be losslessly converted to 51-bit integer
        let i = f as i64;
        if f == i as f64 && i.abs() < (1i64 << 51) {
            return OwnedValue::Integer(i);
        }
        return OwnedValue::Float(f);
    }
    OwnedValue::Integer(0)
}

fn execute_sqlite_version(version_integer: i64) -> String {
    let major = version_integer / 1_000_000;
    let minor = (version_integer % 1_000_000) / 1_000;
    let release = version_integer % 1_000;

    format!("{}.{}.{}", major, minor, release)
}

fn to_f64(reg: &OwnedValue) -> Option<f64> {
    match reg {
        OwnedValue::Integer(i) => Some(*i as f64),
        OwnedValue::Float(f) => Some(*f),
        OwnedValue::Text(t) => t.value.parse::<f64>().ok(),
        OwnedValue::Agg(ctx) => to_f64(ctx.final_value()),
        _ => None,
    }
}

fn exec_math_unary(reg: &OwnedValue, function: &MathFunc) -> OwnedValue {
    // In case of some functions and integer input, return the input as is
    if let OwnedValue::Integer(_) = reg {
        if matches! { function, MathFunc::Ceil | MathFunc::Ceiling | MathFunc::Floor | MathFunc::Trunc }
        {
            return reg.clone();
        }
    }

    let f = match to_f64(reg) {
        Some(f) => f,
        None => return OwnedValue::Null,
    };

    let result = match function {
        MathFunc::Acos => f.acos(),
        MathFunc::Acosh => f.acosh(),
        MathFunc::Asin => f.asin(),
        MathFunc::Asinh => f.asinh(),
        MathFunc::Atan => f.atan(),
        MathFunc::Atanh => f.atanh(),
        MathFunc::Ceil | MathFunc::Ceiling => f.ceil(),
        MathFunc::Cos => f.cos(),
        MathFunc::Cosh => f.cosh(),
        MathFunc::Degrees => f.to_degrees(),
        MathFunc::Exp => f.exp(),
        MathFunc::Floor => f.floor(),
        MathFunc::Ln => f.ln(),
        MathFunc::Log10 => f.log10(),
        MathFunc::Log2 => f.log2(),
        MathFunc::Radians => f.to_radians(),
        MathFunc::Sin => f.sin(),
        MathFunc::Sinh => f.sinh(),
        MathFunc::Sqrt => f.sqrt(),
        MathFunc::Tan => f.tan(),
        MathFunc::Tanh => f.tanh(),
        MathFunc::Trunc => f.trunc(),
        _ => unreachable!("Unexpected mathematical unary function {:?}", function),
    };

    if result.is_nan() {
        OwnedValue::Null
    } else {
        OwnedValue::Float(result)
    }
}

fn exec_math_binary(lhs: &OwnedValue, rhs: &OwnedValue, function: &MathFunc) -> OwnedValue {
    let lhs = match to_f64(lhs) {
        Some(f) => f,
        None => return OwnedValue::Null,
    };

    let rhs = match to_f64(rhs) {
        Some(f) => f,
        None => return OwnedValue::Null,
    };

    let result = match function {
        MathFunc::Atan2 => lhs.atan2(rhs),
        MathFunc::Mod => lhs % rhs,
        MathFunc::Pow | MathFunc::Power => lhs.powf(rhs),
        _ => unreachable!("Unexpected mathematical binary function {:?}", function),
    };

    if result.is_nan() {
        OwnedValue::Null
    } else {
        OwnedValue::Float(result)
    }
}

fn exec_math_log(arg: &OwnedValue, base: Option<&OwnedValue>) -> OwnedValue {
    let f = match to_f64(arg) {
        Some(f) => f,
        None => return OwnedValue::Null,
    };

    let base = match base {
        Some(base) => match to_f64(base) {
            Some(f) => f,
            None => return OwnedValue::Null,
        },
        None => 10.0,
    };

    if f <= 0.0 || base <= 0.0 || base == 1.0 {
        return OwnedValue::Null;
    }

    OwnedValue::Float(f.log(base))
}

#[cfg(test)]
mod tests {
    use crate::vdbe::exec_replace;

    use super::{
        exec_abs, exec_char, exec_hex, exec_if, exec_instr, exec_length, exec_like, exec_lower,
        exec_ltrim, exec_max, exec_min, exec_nullif, exec_quote, exec_random, exec_randomblob,
        exec_round, exec_rtrim, exec_sign, exec_soundex, exec_substring, exec_trim, exec_typeof,
        exec_unhex, exec_unicode, exec_upper, exec_zeroblob, execute_sqlite_version, AggContext,
        OwnedValue,
    };
    use std::{collections::HashMap, rc::Rc};

    #[test]
    fn test_length() {
        let input_str = OwnedValue::build_text(Rc::new(String::from("bob")));
        let expected_len = OwnedValue::Integer(3);
        assert_eq!(exec_length(&input_str), expected_len);

        let input_integer = OwnedValue::Integer(123);
        let expected_len = OwnedValue::Integer(3);
        assert_eq!(exec_length(&input_integer), expected_len);

        let input_float = OwnedValue::Float(123.456);
        let expected_len = OwnedValue::Integer(7);
        assert_eq!(exec_length(&input_float), expected_len);

        let expected_blob = OwnedValue::Blob(Rc::new("example".as_bytes().to_vec()));
        let expected_len = OwnedValue::Integer(7);
        assert_eq!(exec_length(&expected_blob), expected_len);
    }

    #[test]
    fn test_quote() {
        let input = OwnedValue::build_text(Rc::new(String::from("abc\0edf")));
        let expected = OwnedValue::build_text(Rc::new(String::from("'abc'")));
        assert_eq!(exec_quote(&input), expected);

        let input = OwnedValue::Integer(123);
        let expected = OwnedValue::Integer(123);
        assert_eq!(exec_quote(&input), expected);

        let input = OwnedValue::build_text(Rc::new(String::from("hello''world")));
        let expected = OwnedValue::build_text(Rc::new(String::from("'hello''world'")));
        assert_eq!(exec_quote(&input), expected);
    }

    #[test]
    fn test_typeof() {
        let input = OwnedValue::Null;
        let expected: OwnedValue = OwnedValue::build_text(Rc::new("null".to_string()));
        assert_eq!(exec_typeof(&input), expected);

        let input = OwnedValue::Integer(123);
        let expected: OwnedValue = OwnedValue::build_text(Rc::new("integer".to_string()));
        assert_eq!(exec_typeof(&input), expected);

        let input = OwnedValue::Float(123.456);
        let expected: OwnedValue = OwnedValue::build_text(Rc::new("real".to_string()));
        assert_eq!(exec_typeof(&input), expected);

        let input = OwnedValue::build_text(Rc::new("hello".to_string()));
        let expected: OwnedValue = OwnedValue::build_text(Rc::new("text".to_string()));
        assert_eq!(exec_typeof(&input), expected);

        let input = OwnedValue::Blob(Rc::new("limbo".as_bytes().to_vec()));
        let expected: OwnedValue = OwnedValue::build_text(Rc::new("blob".to_string()));
        assert_eq!(exec_typeof(&input), expected);

        let input = OwnedValue::Agg(Box::new(AggContext::Sum(OwnedValue::Integer(123))));
        let expected = OwnedValue::build_text(Rc::new("integer".to_string()));
        assert_eq!(exec_typeof(&input), expected);
    }

    #[test]
    fn test_unicode() {
        assert_eq!(
            exec_unicode(&OwnedValue::build_text(Rc::new("a".to_string()))),
            OwnedValue::Integer(97)
        );
        assert_eq!(
            exec_unicode(&OwnedValue::build_text(Rc::new("😊".to_string()))),
            OwnedValue::Integer(128522)
        );
        assert_eq!(
            exec_unicode(&OwnedValue::build_text(Rc::new("".to_string()))),
            OwnedValue::Null
        );
        assert_eq!(
            exec_unicode(&OwnedValue::Integer(23)),
            OwnedValue::Integer(50)
        );
        assert_eq!(
            exec_unicode(&OwnedValue::Integer(0)),
            OwnedValue::Integer(48)
        );
        assert_eq!(
            exec_unicode(&OwnedValue::Float(0.0)),
            OwnedValue::Integer(48)
        );
        assert_eq!(
            exec_unicode(&OwnedValue::Float(23.45)),
            OwnedValue::Integer(50)
        );
        assert_eq!(exec_unicode(&OwnedValue::Null), OwnedValue::Null);
        assert_eq!(
            exec_unicode(&OwnedValue::Blob(Rc::new("example".as_bytes().to_vec()))),
            OwnedValue::Integer(101)
        );
    }

    #[test]
    fn test_min_max() {
        let input_int_vec = vec![&OwnedValue::Integer(-1), &OwnedValue::Integer(10)];
        assert_eq!(exec_min(input_int_vec.clone()), OwnedValue::Integer(-1));
        assert_eq!(exec_max(input_int_vec.clone()), OwnedValue::Integer(10));

        let str1 = OwnedValue::build_text(Rc::new(String::from("A")));
        let str2 = OwnedValue::build_text(Rc::new(String::from("z")));
        let input_str_vec = vec![&str2, &str1];
        assert_eq!(
            exec_min(input_str_vec.clone()),
            OwnedValue::build_text(Rc::new(String::from("A")))
        );
        assert_eq!(
            exec_max(input_str_vec.clone()),
            OwnedValue::build_text(Rc::new(String::from("z")))
        );

        let input_null_vec = vec![&OwnedValue::Null, &OwnedValue::Null];
        assert_eq!(exec_min(input_null_vec.clone()), OwnedValue::Null);
        assert_eq!(exec_max(input_null_vec.clone()), OwnedValue::Null);

        let input_mixed_vec = vec![&OwnedValue::Integer(10), &str1];
        assert_eq!(exec_min(input_mixed_vec.clone()), OwnedValue::Integer(10));
        assert_eq!(
            exec_max(input_mixed_vec.clone()),
            OwnedValue::build_text(Rc::new(String::from("A")))
        );
    }

    #[test]
    fn test_trim() {
        let input_str = OwnedValue::build_text(Rc::new(String::from("     Bob and Alice     ")));
        let expected_str = OwnedValue::build_text(Rc::new(String::from("Bob and Alice")));
        assert_eq!(exec_trim(&input_str, None), expected_str);

        let input_str = OwnedValue::build_text(Rc::new(String::from("     Bob and Alice     ")));
        let pattern_str = OwnedValue::build_text(Rc::new(String::from("Bob and")));
        let expected_str = OwnedValue::build_text(Rc::new(String::from("Alice")));
        assert_eq!(exec_trim(&input_str, Some(pattern_str)), expected_str);
    }

    #[test]
    fn test_ltrim() {
        let input_str = OwnedValue::build_text(Rc::new(String::from("     Bob and Alice     ")));
        let expected_str = OwnedValue::build_text(Rc::new(String::from("Bob and Alice     ")));
        assert_eq!(exec_ltrim(&input_str, None), expected_str);

        let input_str = OwnedValue::build_text(Rc::new(String::from("     Bob and Alice     ")));
        let pattern_str = OwnedValue::build_text(Rc::new(String::from("Bob and")));
        let expected_str = OwnedValue::build_text(Rc::new(String::from("Alice     ")));
        assert_eq!(exec_ltrim(&input_str, Some(pattern_str)), expected_str);
    }

    #[test]
    fn test_rtrim() {
        let input_str = OwnedValue::build_text(Rc::new(String::from("     Bob and Alice     ")));
        let expected_str = OwnedValue::build_text(Rc::new(String::from("     Bob and Alice")));
        assert_eq!(exec_rtrim(&input_str, None), expected_str);

        let input_str = OwnedValue::build_text(Rc::new(String::from("     Bob and Alice     ")));
        let pattern_str = OwnedValue::build_text(Rc::new(String::from("Bob and")));
        let expected_str = OwnedValue::build_text(Rc::new(String::from("     Bob and Alice")));
        assert_eq!(exec_rtrim(&input_str, Some(pattern_str)), expected_str);

        let input_str = OwnedValue::build_text(Rc::new(String::from("     Bob and Alice     ")));
        let pattern_str = OwnedValue::build_text(Rc::new(String::from("and Alice")));
        let expected_str = OwnedValue::build_text(Rc::new(String::from("     Bob")));
        assert_eq!(exec_rtrim(&input_str, Some(pattern_str)), expected_str);
    }

    #[test]
    fn test_soundex() {
        let input_str = OwnedValue::build_text(Rc::new(String::from("Pfister")));
        let expected_str = OwnedValue::build_text(Rc::new(String::from("P236")));
        assert_eq!(exec_soundex(&input_str), expected_str);

        let input_str = OwnedValue::build_text(Rc::new(String::from("husobee")));
        let expected_str = OwnedValue::build_text(Rc::new(String::from("H210")));
        assert_eq!(exec_soundex(&input_str), expected_str);

        let input_str = OwnedValue::build_text(Rc::new(String::from("Tymczak")));
        let expected_str = OwnedValue::build_text(Rc::new(String::from("T522")));
        assert_eq!(exec_soundex(&input_str), expected_str);

        let input_str = OwnedValue::build_text(Rc::new(String::from("Ashcraft")));
        let expected_str = OwnedValue::build_text(Rc::new(String::from("A261")));
        assert_eq!(exec_soundex(&input_str), expected_str);

        let input_str = OwnedValue::build_text(Rc::new(String::from("Robert")));
        let expected_str = OwnedValue::build_text(Rc::new(String::from("R163")));
        assert_eq!(exec_soundex(&input_str), expected_str);

        let input_str = OwnedValue::build_text(Rc::new(String::from("Rupert")));
        let expected_str = OwnedValue::build_text(Rc::new(String::from("R163")));
        assert_eq!(exec_soundex(&input_str), expected_str);

        let input_str = OwnedValue::build_text(Rc::new(String::from("Rubin")));
        let expected_str = OwnedValue::build_text(Rc::new(String::from("R150")));
        assert_eq!(exec_soundex(&input_str), expected_str);

        let input_str = OwnedValue::build_text(Rc::new(String::from("Kant")));
        let expected_str = OwnedValue::build_text(Rc::new(String::from("K530")));
        assert_eq!(exec_soundex(&input_str), expected_str);

        let input_str = OwnedValue::build_text(Rc::new(String::from("Knuth")));
        let expected_str = OwnedValue::build_text(Rc::new(String::from("K530")));
        assert_eq!(exec_soundex(&input_str), expected_str);

        let input_str = OwnedValue::build_text(Rc::new(String::from("x")));
        let expected_str = OwnedValue::build_text(Rc::new(String::from("X000")));
        assert_eq!(exec_soundex(&input_str), expected_str);

        let input_str = OwnedValue::build_text(Rc::new(String::from("闪电五连鞭")));
        let expected_str = OwnedValue::build_text(Rc::new(String::from("?000")));
        assert_eq!(exec_soundex(&input_str), expected_str);
    }

    #[test]
    fn test_upper_case() {
        let input_str = OwnedValue::build_text(Rc::new(String::from("Limbo")));
        let expected_str = OwnedValue::build_text(Rc::new(String::from("LIMBO")));
        assert_eq!(exec_upper(&input_str).unwrap(), expected_str);

        let input_int = OwnedValue::Integer(10);
        assert_eq!(exec_upper(&input_int).unwrap(), input_int);
        assert_eq!(exec_upper(&OwnedValue::Null).unwrap(), OwnedValue::Null)
    }

    #[test]
    fn test_lower_case() {
        let input_str = OwnedValue::build_text(Rc::new(String::from("Limbo")));
        let expected_str = OwnedValue::build_text(Rc::new(String::from("limbo")));
        assert_eq!(exec_lower(&input_str).unwrap(), expected_str);

        let input_int = OwnedValue::Integer(10);
        assert_eq!(exec_lower(&input_int).unwrap(), input_int);
        assert_eq!(exec_lower(&OwnedValue::Null).unwrap(), OwnedValue::Null)
    }

    #[test]
    fn test_hex() {
        let input_str = OwnedValue::build_text(Rc::new("limbo".to_string()));
        let expected_val = OwnedValue::build_text(Rc::new(String::from("6C696D626F")));
        assert_eq!(exec_hex(&input_str), expected_val);

        let input_int = OwnedValue::Integer(100);
        let expected_val = OwnedValue::build_text(Rc::new(String::from("313030")));
        assert_eq!(exec_hex(&input_int), expected_val);

        let input_float = OwnedValue::Float(12.34);
        let expected_val = OwnedValue::build_text(Rc::new(String::from("31322E3334")));
        assert_eq!(exec_hex(&input_float), expected_val);
    }

    #[test]
    fn test_unhex() {
        let input = OwnedValue::build_text(Rc::new(String::from("6F")));
        let expected = OwnedValue::Blob(Rc::new(vec![0x6f]));
        assert_eq!(exec_unhex(&input, None), expected);

        let input = OwnedValue::build_text(Rc::new(String::from("6f")));
        let expected = OwnedValue::Blob(Rc::new(vec![0x6f]));
        assert_eq!(exec_unhex(&input, None), expected);

        let input = OwnedValue::build_text(Rc::new(String::from("611")));
        let expected = OwnedValue::Null;
        assert_eq!(exec_unhex(&input, None), expected);

        let input = OwnedValue::build_text(Rc::new(String::from("")));
        let expected = OwnedValue::Blob(Rc::new(vec![]));
        assert_eq!(exec_unhex(&input, None), expected);

        let input = OwnedValue::build_text(Rc::new(String::from("61x")));
        let expected = OwnedValue::Null;
        assert_eq!(exec_unhex(&input, None), expected);

        let input = OwnedValue::Null;
        let expected = OwnedValue::Null;
        assert_eq!(exec_unhex(&input, None), expected);
    }

    #[test]
    fn test_abs() {
        let int_positive_reg = OwnedValue::Integer(10);
        let int_negative_reg = OwnedValue::Integer(-10);
        assert_eq!(exec_abs(&int_positive_reg).unwrap(), int_positive_reg);
        assert_eq!(exec_abs(&int_negative_reg).unwrap(), int_positive_reg);

        let float_positive_reg = OwnedValue::Integer(10);
        let float_negative_reg = OwnedValue::Integer(-10);
        assert_eq!(exec_abs(&float_positive_reg).unwrap(), float_positive_reg);
        assert_eq!(exec_abs(&float_negative_reg).unwrap(), float_positive_reg);

        assert_eq!(
            exec_abs(&OwnedValue::build_text(Rc::new(String::from("a")))).unwrap(),
            OwnedValue::Float(0.0)
        );
        assert_eq!(exec_abs(&OwnedValue::Null).unwrap(), OwnedValue::Null);
    }

    #[test]
    fn test_char() {
        assert_eq!(
            exec_char(vec![OwnedValue::Integer(108), OwnedValue::Integer(105)]),
            OwnedValue::build_text(Rc::new("li".to_string()))
        );
        assert_eq!(
            exec_char(vec![]),
            OwnedValue::build_text(Rc::new("".to_string()))
        );
        assert_eq!(
            exec_char(vec![OwnedValue::Null]),
            OwnedValue::build_text(Rc::new("".to_string()))
        );
        assert_eq!(
            exec_char(vec![OwnedValue::build_text(Rc::new("a".to_string()))]),
            OwnedValue::build_text(Rc::new("".to_string()))
        );
    }

    #[test]
    fn test_like_with_escape_or_regexmeta_chars() {
        assert!(exec_like(None, r#"\%A"#, r#"\A"#));
        assert!(exec_like(None, "%a%a", "aaaa"));
    }

    #[test]
    fn test_like_no_cache() {
        assert!(exec_like(None, "a%", "aaaa"));
        assert!(exec_like(None, "%a%a", "aaaa"));
        assert!(!exec_like(None, "%a.a", "aaaa"));
        assert!(!exec_like(None, "a.a%", "aaaa"));
        assert!(!exec_like(None, "%a.ab", "aaaa"));
    }

    #[test]
    fn test_like_with_cache() {
        let mut cache = HashMap::new();
        assert!(exec_like(Some(&mut cache), "a%", "aaaa"));
        assert!(exec_like(Some(&mut cache), "%a%a", "aaaa"));
        assert!(!exec_like(Some(&mut cache), "%a.a", "aaaa"));
        assert!(!exec_like(Some(&mut cache), "a.a%", "aaaa"));
        assert!(!exec_like(Some(&mut cache), "%a.ab", "aaaa"));

        // again after values have been cached
        assert!(exec_like(Some(&mut cache), "a%", "aaaa"));
        assert!(exec_like(Some(&mut cache), "%a%a", "aaaa"));
        assert!(!exec_like(Some(&mut cache), "%a.a", "aaaa"));
        assert!(!exec_like(Some(&mut cache), "a.a%", "aaaa"));
        assert!(!exec_like(Some(&mut cache), "%a.ab", "aaaa"));
    }

    #[test]
    fn test_random() {
        match exec_random() {
            OwnedValue::Integer(value) => {
                // Check that the value is within the range of i64
                assert!(
                    (i64::MIN..=i64::MAX).contains(&value),
                    "Random number out of range"
                );
            }
            _ => panic!("exec_random did not return an Integer variant"),
        }
    }

    #[test]
    fn test_exec_randomblob() {
        struct TestCase {
            input: OwnedValue,
            expected_len: usize,
        }

        let test_cases = vec![
            TestCase {
                input: OwnedValue::Integer(5),
                expected_len: 5,
            },
            TestCase {
                input: OwnedValue::Integer(0),
                expected_len: 1,
            },
            TestCase {
                input: OwnedValue::Integer(-1),
                expected_len: 1,
            },
            TestCase {
                input: OwnedValue::build_text(Rc::new(String::from(""))),
                expected_len: 1,
            },
            TestCase {
                input: OwnedValue::build_text(Rc::new(String::from("5"))),
                expected_len: 5,
            },
            TestCase {
                input: OwnedValue::build_text(Rc::new(String::from("0"))),
                expected_len: 1,
            },
            TestCase {
                input: OwnedValue::build_text(Rc::new(String::from("-1"))),
                expected_len: 1,
            },
            TestCase {
                input: OwnedValue::Float(2.9),
                expected_len: 2,
            },
            TestCase {
                input: OwnedValue::Float(-3.15),
                expected_len: 1,
            },
            TestCase {
                input: OwnedValue::Null,
                expected_len: 1,
            },
        ];

        for test_case in &test_cases {
            let result = exec_randomblob(&test_case.input);
            match result {
                OwnedValue::Blob(blob) => {
                    assert_eq!(blob.len(), test_case.expected_len);
                }
                _ => panic!("exec_randomblob did not return a Blob variant"),
            }
        }
    }

    #[test]
    fn test_exec_round() {
        let input_val = OwnedValue::Float(123.456);
        let expected_val = OwnedValue::Float(123.0);
        assert_eq!(exec_round(&input_val, None), expected_val);

        let input_val = OwnedValue::Float(123.456);
        let precision_val = OwnedValue::Integer(2);
        let expected_val = OwnedValue::Float(123.46);
        assert_eq!(exec_round(&input_val, Some(precision_val)), expected_val);

        let input_val = OwnedValue::Float(123.456);
        let precision_val = OwnedValue::build_text(Rc::new(String::from("1")));
        let expected_val = OwnedValue::Float(123.5);
        assert_eq!(exec_round(&input_val, Some(precision_val)), expected_val);

        let input_val = OwnedValue::build_text(Rc::new(String::from("123.456")));
        let precision_val = OwnedValue::Integer(2);
        let expected_val = OwnedValue::Float(123.46);
        assert_eq!(exec_round(&input_val, Some(precision_val)), expected_val);

        let input_val = OwnedValue::Integer(123);
        let precision_val = OwnedValue::Integer(1);
        let expected_val = OwnedValue::Float(123.0);
        assert_eq!(exec_round(&input_val, Some(precision_val)), expected_val);

        let input_val = OwnedValue::Float(100.123);
        let expected_val = OwnedValue::Float(100.0);
        assert_eq!(exec_round(&input_val, None), expected_val);

        let input_val = OwnedValue::Float(100.123);
        let expected_val = OwnedValue::Null;
        assert_eq!(exec_round(&input_val, Some(OwnedValue::Null)), expected_val);
    }

    #[test]
    fn test_exec_if() {
        let reg = OwnedValue::Integer(0);
        let null_reg = OwnedValue::Integer(0);
        assert!(!exec_if(&reg, &null_reg, false));
        assert!(exec_if(&reg, &null_reg, true));

        let reg = OwnedValue::Integer(1);
        let null_reg = OwnedValue::Integer(0);
        assert!(exec_if(&reg, &null_reg, false));
        assert!(!exec_if(&reg, &null_reg, true));

        let reg = OwnedValue::Null;
        let null_reg = OwnedValue::Integer(0);
        assert!(!exec_if(&reg, &null_reg, false));
        assert!(!exec_if(&reg, &null_reg, true));

        let reg = OwnedValue::Null;
        let null_reg = OwnedValue::Integer(1);
        assert!(exec_if(&reg, &null_reg, false));
        assert!(exec_if(&reg, &null_reg, true));

        let reg = OwnedValue::Null;
        let null_reg = OwnedValue::Null;
        assert!(!exec_if(&reg, &null_reg, false));
        assert!(!exec_if(&reg, &null_reg, true));
    }

    #[test]
    fn test_nullif() {
        assert_eq!(
            exec_nullif(&OwnedValue::Integer(1), &OwnedValue::Integer(1)),
            OwnedValue::Null
        );
        assert_eq!(
            exec_nullif(&OwnedValue::Float(1.1), &OwnedValue::Float(1.1)),
            OwnedValue::Null
        );
        assert_eq!(
            exec_nullif(
                &OwnedValue::build_text(Rc::new("limbo".to_string())),
                &OwnedValue::build_text(Rc::new("limbo".to_string()))
            ),
            OwnedValue::Null
        );

        assert_eq!(
            exec_nullif(&OwnedValue::Integer(1), &OwnedValue::Integer(2)),
            OwnedValue::Integer(1)
        );
        assert_eq!(
            exec_nullif(&OwnedValue::Float(1.1), &OwnedValue::Float(1.2)),
            OwnedValue::Float(1.1)
        );
        assert_eq!(
            exec_nullif(
                &OwnedValue::build_text(Rc::new("limbo".to_string())),
                &OwnedValue::build_text(Rc::new("limb".to_string()))
            ),
            OwnedValue::build_text(Rc::new("limbo".to_string()))
        );
    }

    #[test]
    fn test_substring() {
        let str_value = OwnedValue::build_text(Rc::new("limbo".to_string()));
        let start_value = OwnedValue::Integer(1);
        let length_value = OwnedValue::Integer(3);
        let expected_val = OwnedValue::build_text(Rc::new(String::from("lim")));
        assert_eq!(
            exec_substring(&str_value, &start_value, &length_value),
            expected_val
        );

        let str_value = OwnedValue::build_text(Rc::new("limbo".to_string()));
        let start_value = OwnedValue::Integer(1);
        let length_value = OwnedValue::Integer(10);
        let expected_val = OwnedValue::build_text(Rc::new(String::from("limbo")));
        assert_eq!(
            exec_substring(&str_value, &start_value, &length_value),
            expected_val
        );

        let str_value = OwnedValue::build_text(Rc::new("limbo".to_string()));
        let start_value = OwnedValue::Integer(10);
        let length_value = OwnedValue::Integer(3);
        let expected_val = OwnedValue::build_text(Rc::new(String::from("")));
        assert_eq!(
            exec_substring(&str_value, &start_value, &length_value),
            expected_val
        );

        let str_value = OwnedValue::build_text(Rc::new("limbo".to_string()));
        let start_value = OwnedValue::Integer(3);
        let length_value = OwnedValue::Null;
        let expected_val = OwnedValue::build_text(Rc::new(String::from("mbo")));
        assert_eq!(
            exec_substring(&str_value, &start_value, &length_value),
            expected_val
        );

        let str_value = OwnedValue::build_text(Rc::new("limbo".to_string()));
        let start_value = OwnedValue::Integer(10);
        let length_value = OwnedValue::Null;
        let expected_val = OwnedValue::build_text(Rc::new(String::from("")));
        assert_eq!(
            exec_substring(&str_value, &start_value, &length_value),
            expected_val
        );
    }

    #[test]
    fn test_exec_instr() {
        let input = OwnedValue::build_text(Rc::new(String::from("limbo")));
        let pattern = OwnedValue::build_text(Rc::new(String::from("im")));
        let expected = OwnedValue::Integer(2);
        assert_eq!(exec_instr(&input, &pattern), expected);

        let input = OwnedValue::build_text(Rc::new(String::from("limbo")));
        let pattern = OwnedValue::build_text(Rc::new(String::from("limbo")));
        let expected = OwnedValue::Integer(1);
        assert_eq!(exec_instr(&input, &pattern), expected);

        let input = OwnedValue::build_text(Rc::new(String::from("limbo")));
        let pattern = OwnedValue::build_text(Rc::new(String::from("o")));
        let expected = OwnedValue::Integer(5);
        assert_eq!(exec_instr(&input, &pattern), expected);

        let input = OwnedValue::build_text(Rc::new(String::from("liiiiimbo")));
        let pattern = OwnedValue::build_text(Rc::new(String::from("ii")));
        let expected = OwnedValue::Integer(2);
        assert_eq!(exec_instr(&input, &pattern), expected);

        let input = OwnedValue::build_text(Rc::new(String::from("limbo")));
        let pattern = OwnedValue::build_text(Rc::new(String::from("limboX")));
        let expected = OwnedValue::Integer(0);
        assert_eq!(exec_instr(&input, &pattern), expected);

        let input = OwnedValue::build_text(Rc::new(String::from("limbo")));
        let pattern = OwnedValue::build_text(Rc::new(String::from("")));
        let expected = OwnedValue::Integer(1);
        assert_eq!(exec_instr(&input, &pattern), expected);

        let input = OwnedValue::build_text(Rc::new(String::from("")));
        let pattern = OwnedValue::build_text(Rc::new(String::from("limbo")));
        let expected = OwnedValue::Integer(0);
        assert_eq!(exec_instr(&input, &pattern), expected);

        let input = OwnedValue::build_text(Rc::new(String::from("")));
        let pattern = OwnedValue::build_text(Rc::new(String::from("")));
        let expected = OwnedValue::Integer(1);
        assert_eq!(exec_instr(&input, &pattern), expected);

        let input = OwnedValue::Null;
        let pattern = OwnedValue::Null;
        let expected = OwnedValue::Null;
        assert_eq!(exec_instr(&input, &pattern), expected);

        let input = OwnedValue::build_text(Rc::new(String::from("limbo")));
        let pattern = OwnedValue::Null;
        let expected = OwnedValue::Null;
        assert_eq!(exec_instr(&input, &pattern), expected);

        let input = OwnedValue::Null;
        let pattern = OwnedValue::build_text(Rc::new(String::from("limbo")));
        let expected = OwnedValue::Null;
        assert_eq!(exec_instr(&input, &pattern), expected);

        let input = OwnedValue::Integer(123);
        let pattern = OwnedValue::Integer(2);
        let expected = OwnedValue::Integer(2);
        assert_eq!(exec_instr(&input, &pattern), expected);

        let input = OwnedValue::Integer(123);
        let pattern = OwnedValue::Integer(5);
        let expected = OwnedValue::Integer(0);
        assert_eq!(exec_instr(&input, &pattern), expected);

        let input = OwnedValue::Float(12.34);
        let pattern = OwnedValue::Float(2.3);
        let expected = OwnedValue::Integer(2);
        assert_eq!(exec_instr(&input, &pattern), expected);

        let input = OwnedValue::Float(12.34);
        let pattern = OwnedValue::Float(5.6);
        let expected = OwnedValue::Integer(0);
        assert_eq!(exec_instr(&input, &pattern), expected);

        let input = OwnedValue::Float(12.34);
        let pattern = OwnedValue::build_text(Rc::new(String::from(".")));
        let expected = OwnedValue::Integer(3);
        assert_eq!(exec_instr(&input, &pattern), expected);

        let input = OwnedValue::Blob(Rc::new(vec![1, 2, 3, 4, 5]));
        let pattern = OwnedValue::Blob(Rc::new(vec![3, 4]));
        let expected = OwnedValue::Integer(3);
        assert_eq!(exec_instr(&input, &pattern), expected);

        let input = OwnedValue::Blob(Rc::new(vec![1, 2, 3, 4, 5]));
        let pattern = OwnedValue::Blob(Rc::new(vec![3, 2]));
        let expected = OwnedValue::Integer(0);
        assert_eq!(exec_instr(&input, &pattern), expected);

        let input = OwnedValue::Blob(Rc::new(vec![0x61, 0x62, 0x63, 0x64, 0x65]));
        let pattern = OwnedValue::build_text(Rc::new(String::from("cd")));
        let expected = OwnedValue::Integer(3);
        assert_eq!(exec_instr(&input, &pattern), expected);

        let input = OwnedValue::build_text(Rc::new(String::from("abcde")));
        let pattern = OwnedValue::Blob(Rc::new(vec![0x63, 0x64]));
        let expected = OwnedValue::Integer(3);
        assert_eq!(exec_instr(&input, &pattern), expected);
    }

    #[test]
    fn test_exec_sign() {
        let input = OwnedValue::Integer(42);
        let expected = Some(OwnedValue::Integer(1));
        assert_eq!(exec_sign(&input), expected);

        let input = OwnedValue::Integer(-42);
        let expected = Some(OwnedValue::Integer(-1));
        assert_eq!(exec_sign(&input), expected);

        let input = OwnedValue::Integer(0);
        let expected = Some(OwnedValue::Integer(0));
        assert_eq!(exec_sign(&input), expected);

        let input = OwnedValue::Float(0.0);
        let expected = Some(OwnedValue::Integer(0));
        assert_eq!(exec_sign(&input), expected);

        let input = OwnedValue::Float(0.1);
        let expected = Some(OwnedValue::Integer(1));
        assert_eq!(exec_sign(&input), expected);

        let input = OwnedValue::Float(42.0);
        let expected = Some(OwnedValue::Integer(1));
        assert_eq!(exec_sign(&input), expected);

        let input = OwnedValue::Float(-42.0);
        let expected = Some(OwnedValue::Integer(-1));
        assert_eq!(exec_sign(&input), expected);

        let input = OwnedValue::build_text(Rc::new("abc".to_string()));
        let expected = Some(OwnedValue::Null);
        assert_eq!(exec_sign(&input), expected);

        let input = OwnedValue::build_text(Rc::new("42".to_string()));
        let expected = Some(OwnedValue::Integer(1));
        assert_eq!(exec_sign(&input), expected);

        let input = OwnedValue::build_text(Rc::new("-42".to_string()));
        let expected = Some(OwnedValue::Integer(-1));
        assert_eq!(exec_sign(&input), expected);

        let input = OwnedValue::build_text(Rc::new("0".to_string()));
        let expected = Some(OwnedValue::Integer(0));
        assert_eq!(exec_sign(&input), expected);

        let input = OwnedValue::Blob(Rc::new(b"abc".to_vec()));
        let expected = Some(OwnedValue::Null);
        assert_eq!(exec_sign(&input), expected);

        let input = OwnedValue::Blob(Rc::new(b"42".to_vec()));
        let expected = Some(OwnedValue::Integer(1));
        assert_eq!(exec_sign(&input), expected);

        let input = OwnedValue::Blob(Rc::new(b"-42".to_vec()));
        let expected = Some(OwnedValue::Integer(-1));
        assert_eq!(exec_sign(&input), expected);

        let input = OwnedValue::Blob(Rc::new(b"0".to_vec()));
        let expected = Some(OwnedValue::Integer(0));
        assert_eq!(exec_sign(&input), expected);

        let input = OwnedValue::Null;
        let expected = Some(OwnedValue::Null);
        assert_eq!(exec_sign(&input), expected);
    }

    #[test]
    fn test_exec_zeroblob() {
        let input = OwnedValue::Integer(0);
        let expected = OwnedValue::Blob(Rc::new(vec![]));
        assert_eq!(exec_zeroblob(&input), expected);

        let input = OwnedValue::Null;
        let expected = OwnedValue::Blob(Rc::new(vec![]));
        assert_eq!(exec_zeroblob(&input), expected);

        let input = OwnedValue::Integer(4);
        let expected = OwnedValue::Blob(Rc::new(vec![0; 4]));
        assert_eq!(exec_zeroblob(&input), expected);

        let input = OwnedValue::Integer(-1);
        let expected = OwnedValue::Blob(Rc::new(vec![]));
        assert_eq!(exec_zeroblob(&input), expected);

        let input = OwnedValue::build_text(Rc::new("5".to_string()));
        let expected = OwnedValue::Blob(Rc::new(vec![0; 5]));
        assert_eq!(exec_zeroblob(&input), expected);

        let input = OwnedValue::build_text(Rc::new("-5".to_string()));
        let expected = OwnedValue::Blob(Rc::new(vec![]));
        assert_eq!(exec_zeroblob(&input), expected);

        let input = OwnedValue::build_text(Rc::new("text".to_string()));
        let expected = OwnedValue::Blob(Rc::new(vec![]));
        assert_eq!(exec_zeroblob(&input), expected);

        let input = OwnedValue::Float(2.6);
        let expected = OwnedValue::Blob(Rc::new(vec![0; 2]));
        assert_eq!(exec_zeroblob(&input), expected);

        let input = OwnedValue::Blob(Rc::new(vec![1]));
        let expected = OwnedValue::Blob(Rc::new(vec![]));
        assert_eq!(exec_zeroblob(&input), expected);
    }

    #[test]
    fn test_execute_sqlite_version() {
        let version_integer = 3046001;
        let expected = "3.46.1";
        assert_eq!(execute_sqlite_version(version_integer), expected);
    }

    #[test]
    fn test_replace() {
        let input_str = OwnedValue::build_text(Rc::new(String::from("bob")));
        let pattern_str = OwnedValue::build_text(Rc::new(String::from("b")));
        let replace_str = OwnedValue::build_text(Rc::new(String::from("a")));
        let expected_str = OwnedValue::build_text(Rc::new(String::from("aoa")));
        assert_eq!(
            exec_replace(&input_str, &pattern_str, &replace_str),
            expected_str
        );

        let input_str = OwnedValue::build_text(Rc::new(String::from("bob")));
        let pattern_str = OwnedValue::build_text(Rc::new(String::from("b")));
        let replace_str = OwnedValue::build_text(Rc::new(String::from("")));
        let expected_str = OwnedValue::build_text(Rc::new(String::from("o")));
        assert_eq!(
            exec_replace(&input_str, &pattern_str, &replace_str),
            expected_str
        );

        let input_str = OwnedValue::build_text(Rc::new(String::from("bob")));
        let pattern_str = OwnedValue::build_text(Rc::new(String::from("b")));
        let replace_str = OwnedValue::build_text(Rc::new(String::from("abc")));
        let expected_str = OwnedValue::build_text(Rc::new(String::from("abcoabc")));
        assert_eq!(
            exec_replace(&input_str, &pattern_str, &replace_str),
            expected_str
        );

        let input_str = OwnedValue::build_text(Rc::new(String::from("bob")));
        let pattern_str = OwnedValue::build_text(Rc::new(String::from("a")));
        let replace_str = OwnedValue::build_text(Rc::new(String::from("b")));
        let expected_str = OwnedValue::build_text(Rc::new(String::from("bob")));
        assert_eq!(
            exec_replace(&input_str, &pattern_str, &replace_str),
            expected_str
        );

        let input_str = OwnedValue::build_text(Rc::new(String::from("bob")));
        let pattern_str = OwnedValue::build_text(Rc::new(String::from("")));
        let replace_str = OwnedValue::build_text(Rc::new(String::from("a")));
        let expected_str = OwnedValue::build_text(Rc::new(String::from("bob")));
        assert_eq!(
            exec_replace(&input_str, &pattern_str, &replace_str),
            expected_str
        );

        let input_str = OwnedValue::build_text(Rc::new(String::from("bob")));
        let pattern_str = OwnedValue::Null;
        let replace_str = OwnedValue::build_text(Rc::new(String::from("a")));
        let expected_str = OwnedValue::Null;
        assert_eq!(
            exec_replace(&input_str, &pattern_str, &replace_str),
            expected_str
        );

        let input_str = OwnedValue::build_text(Rc::new(String::from("bo5")));
        let pattern_str = OwnedValue::Integer(5);
        let replace_str = OwnedValue::build_text(Rc::new(String::from("a")));
        let expected_str = OwnedValue::build_text(Rc::new(String::from("boa")));
        assert_eq!(
            exec_replace(&input_str, &pattern_str, &replace_str),
            expected_str
        );

        let input_str = OwnedValue::build_text(Rc::new(String::from("bo5.0")));
        let pattern_str = OwnedValue::Float(5.0);
        let replace_str = OwnedValue::build_text(Rc::new(String::from("a")));
        let expected_str = OwnedValue::build_text(Rc::new(String::from("boa")));
        assert_eq!(
            exec_replace(&input_str, &pattern_str, &replace_str),
            expected_str
        );

        let input_str = OwnedValue::build_text(Rc::new(String::from("bo5")));
        let pattern_str = OwnedValue::Float(5.0);
        let replace_str = OwnedValue::build_text(Rc::new(String::from("a")));
        let expected_str = OwnedValue::build_text(Rc::new(String::from("bo5")));
        assert_eq!(
            exec_replace(&input_str, &pattern_str, &replace_str),
            expected_str
        );

        let input_str = OwnedValue::build_text(Rc::new(String::from("bo5.0")));
        let pattern_str = OwnedValue::Float(5.0);
        let replace_str = OwnedValue::Float(6.0);
        let expected_str = OwnedValue::build_text(Rc::new(String::from("bo6.0")));
        assert_eq!(
            exec_replace(&input_str, &pattern_str, &replace_str),
            expected_str
        );

        // todo: change this test to use (0.1 + 0.2) instead of 0.3 when decimals are implemented.
        let input_str = OwnedValue::build_text(Rc::new(String::from("tes3")));
        let pattern_str = OwnedValue::Integer(3);
        let replace_str = OwnedValue::Agg(Box::new(AggContext::Sum(OwnedValue::Float(0.3))));
        let expected_str = OwnedValue::build_text(Rc::new(String::from("tes0.3")));
        assert_eq!(
            exec_replace(&input_str, &pattern_str, &replace_str),
            expected_str
        );
    }
}<|MERGE_RESOLUTION|>--- conflicted
+++ resolved
@@ -1531,19 +1531,14 @@
                                     Err(e) => return Err(e),
                                 }
                             }
-<<<<<<< HEAD
+                            JsonFunc::JsonErrorPosition => {
+                                let json_value = &state.registers[*start_reg];
+                                match json_error_position(json_value) {
+                                    Ok(pos) => state.registers[*dest] = pos,
+                                    Err(e) => return Err(e),
+                                }
+                            }
                         },
-=======
-                        }
-                        #[cfg(feature = "json")]
-                        crate::function::Func::Json(JsonFunc::JsonErrorPosition) => {
-                            let json_value = &state.registers[*start_reg];
-                            match json_error_position(json_value) {
-                                Ok(pos) => state.registers[*dest] = pos,
-                                Err(e) => return Err(e),
-                            }
-                        }
->>>>>>> 96148af3
                         crate::function::Func::Scalar(scalar_func) => match scalar_func {
                             ScalarFunc::Cast => {
                                 assert!(arg_count == 2);
