--- conflicted
+++ resolved
@@ -1510,36 +1510,21 @@
                                     Err(e) => return Err(e),
                                 }
                             }
-<<<<<<< HEAD
-                        }
-                        #[cfg(feature = "json")]
-                        crate::function::Func::Json(
-                            func @ (JsonFunc::JsonArray | JsonFunc::JsonObject),
-                        ) => {
-                            let reg_values = &state.registers[*start_reg..*start_reg + arg_count];
-
-                            let func = match func {
-                                JsonFunc::JsonArray => json_array,
-                                JsonFunc::JsonObject => json_object,
-                                _ => unreachable!(),
-                            };
-                            let json_result = func(reg_values);
-
-                            match json_result {
-                                Ok(json) => state.registers[*dest] = json,
-                                Err(e) => return Err(e),
-=======
-                            JsonFunc::JsonArray => {
+                            JsonFunc::JsonArray | JsonFunc::JsonObject => {
                                 let reg_values =
                                     &state.registers[*start_reg..*start_reg + arg_count];
 
-                                let json_array = json_array(reg_values);
-
-                                match json_array {
+                                let func = match func {
+                                    JsonFunc::JsonArray => json_array,
+                                    JsonFunc::JsonObject => json_object,
+                                    _ => unreachable!(),
+                                };
+                                let json_result = func(reg_values);
+
+                                match json_result {
                                     Ok(json) => state.registers[*dest] = json,
                                     Err(e) => return Err(e),
                                 }
->>>>>>> 2aaa981b
                             }
                             JsonFunc::JsonExtract => {
                                 let result = match arg_count {
